--- conflicted
+++ resolved
@@ -36,49 +36,6 @@
 
 topic « clamp
 do [
-<<<<<<< HEAD
-    
-    ensure -> 1 = clamp 1 0..2
-    ensure -> 1 = clamp 1 2..0
-    passed
-    
-    ensure -> 1.5 = clamp 1.5 0..2
-    ensure -> 1.5 = clamp 1.5 2..0
-    passed
-    
-    ensure -> 1 = clamp 2 0..1
-    ensure -> 1 = clamp 2 1..0
-    passed
-    
-    ensure -> 1 = clamp 2.5 0..1
-    ensure -> 1 = clamp 2.5 1..0
-    passed
-    
-    ensure -> 1 = clamp 0 1..2
-    ensure -> 1 = clamp 0 2..1
-    passed
-   
-    ensure -> 1 = clamp 0.5 1..2
-    ensure -> 1 = clamp 0.5 2..1
-    passed
-    
-    ensure -> 4 = clamp 5 range.step: 2 0 5
-    ensure -> 5 = clamp 5 range.step: 2 5 0
-    ensure -> 3 = clamp 1 range.step: 2 5 2
-    passed
-    
-    ensure -> 4 = clamp 5.5 range.step: 2 0 5
-    ensure -> 5 = clamp 5.5 range.step: 2 5 0
-    ensure -> 3 = clamp 1.2 range.step: 2 5 2
-    passed
-    
-    ensure -> every? @[
-        -> clamp 2 'a'..'d'
-        -> clamp 'b' 'a'..'c'
-    ] => throws?
-    passed
-    
-=======
 
 
     topic « clamp - returns the `number`
@@ -681,5 +638,4 @@
     ] => floating?
     passed
 
->>>>>>> 20ce1c88
 ]