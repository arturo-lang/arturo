; helper function
debug: $[variable][
    print[variable type variable]
]

topic: $[topic :string] -> print ~"\n>> |topic|"
passed: $[] -> print "[+] passed!"


; ==> Tests

topic "append"
do [

    topic "append - :binary < :binary :binary"
    do [
        b0: to :binary 0
        b1: to :binary 1
        
        ensure -> as.binary 1 = append b0 b1
        passed
        
        b0: to :binary 0
        b1: to :binary 1
        
        ensure -> as.binary 1 = b0 ++ b1
        passed
    ]
    topic "append - :binary < :binary (literal) :binary"
    do [
        b0: to :binary 0
        b1: to :binary 1
        append 'b0 b1
        
        ensure -> as.binary 1 = b0
        passed
        
        b0: to :binary 0
        b1: to :binary 1
        'b0 ++ b1
        
        ensure -> as.binary 1 = b0
        passed
    ]

    topic "append - :binary < :binary :integer"
    do [
        b: to :binary 0
        ensure -> as.binary 1 = append b 1
        passed
        
        b: to :binary 0
        ensure -> as.binary 1 = b ++ 1
        passed
    ]
    
    topic "append - :binary < :binary (literal) :integer"
    do [
        b: to :binary 0
        append 'b 1
        ensure -> as.binary 1 = b
        passed
        
        b: to :binary 0
        'b ++ 1
        ensure -> as.binary 1 = b
        passed
    ]

    topic "append - :string < :string + :string"
    do [

        ensure -> "Arturo" = append "Art" "uro"
        passed
        
        ensure -> "Arturo" = "Art" ++ "uro"
        passed

    ]
    
        topic "append - :string < :string (literal) + :string"
    do [

        s: "Art"
        append 's "uro"
        ensure -> "Arturo" = s
        passed
        
        s: "Art"
        's ++ "uro"
        ensure -> "Arturo" = s
        passed

    ]

    topic "append - :string < :string + :char"
    do [

        ensure -> "Arturo" = append "Artur" `o`
        passed

        ensure -> "Arturo" = "Artur" ++ `o`
        passed

    ]
    
    topic "append - :string < :string (literal) + :char"
    do [

        s: "Artur"
        append 's `o`
        ensure -> "Arturo" = s
        passed

        s: "Artur"
        's ++ `o`
        ensure -> "Arturo" = s
        passed

    ]

    topic "append - :string < :char + :char"
    do [

        ensure -> "ab" = append `a` `b`
        passed
        
        ensure -> "ab" = `a` ++ `b`
        passed

    ]
    
    topic "append - :string < :char (literal) + :char"
    do [

        c: `a`
        append 'c `b`
        ensure -> "ab" = c
        passed
        
        c: `a`
        'c ++ `b`
        ensure -> "ab" = c
        passed

    ]

    topic "append - :string < :char + :string"
    do [

        ensure -> "Arturo" = append `A` "rturo"
        passed
        
        ensure -> "Arturo" = `A` ++ "rturo"
        passed

    ]
    
    topic "append - :string < :char (literal) + :string"
    do [
        
        c: `A`
        append 'c "rturo"
        ensure -> "Arturo" = c
        passed
        
        c: `A`
        'c ++ "rturo"
        ensure -> "Arturo" = c
        passed

    ]
    
    topic "append - [:string] < [:string] + :string"
    do [
        ensure -> ["A" "r" "t" "uro"] = append ["A" "r" "t"] "uro"
        passed
        ensure -> ["L" "a" "n" "g" "u" "a" "g" "e"] = append ["L" "a" "n" "g" "u" "a" "g"] "e"
        passed
        
        ensure -> ["A" "r" "t" "uro"] = ["A" "r" "t"] ++ "uro"
        passed
        ensure -> ["L" "a" "n" "g" "u" "a" "g" "e"] = ["L" "a" "n" "g" "u" "a" "g"] ++ "e"
        passed
    ]
    
    topic "append - [:string] < [:string] (literal) + :string"
    do [
        a: ["A" "r" "t"] 
        append 'a "uro"
        ensure -> ["A" "r" "t" "uro"] = a
        passed
        
        a: ["L" "a" "n" "g" "u" "a" "g"]
        append 'a "e"
        ensure -> ["L" "a" "n" "g" "u" "a" "g" "e"] = a
        passed
        
        a: ["A" "r" "t"]
        'a ++ "uro"
        ensure -> ["A" "r" "t" "uro"] =  a
        passed
        
        a: ["L" "a" "n" "g" "u" "a" "g"]
        'a ++ "e"
        ensure -> ["L" "a" "n" "g" "u" "a" "g" "e"] = a
        passed
    ]

    topic "append - [:string] < [:string] + :string - testing precedence"
    do [
        
        ensure -> ["L" "a" "n" "g" "uage"] =  ["L" "a" "n" "g"] ++ "u" ++ "a" ++ "g" ++ "e"
        passed
        
        a: ["L" "a" "n" "g"]
        'a ++ "u" ++ "a" ++ "g" ++ "e"
        ensure -> ["L" "a" "n" "g" "uage"] = a
        passed

    ]

    topic "append - :block < :block + :block"
    do [

        ensure -> ['literal "string" 102230 ] = append ['literal "string" ] 102230
        passed
        
        ensure -> ['literal "string" 102230 ] = ['literal "string" ] ++ 102230
        passed
    ]
    
    topic "append - :block < :block (literal) + :block"
    do [

        a: ['literal "string" ]
        append 'a 102230
        ensure -> ['literal "string" 102230 ] = a
        passed
        
        a: ['literal "string" ]
        'a ++ 102230
        ensure -> ['literal "string" 102230 ] = a
        passed
    ]

]

topic "chop - :string < :string :string"
do [
    ensure -> "Artur" = chop "Arturo"
    passed
    ensure -> "Art" = chop chop chop "Arturo"
    passed
]

topic "chop.times - :string < :string :string"
do [
    ensure -> "Art" = chop.times: 3 "Arturo"
    passed
]

topic "chop - :string < :string (literal) :string"
do [
    a: "Arturo", chop 'a
    
    ensure -> "Artur" = a
    passed
    
    b: "Arturo"
    try? -> chop chop chop 'b
    else -> passed
]

topic "chop.times - :string < :string (literal) :string"
do [
    a: "Arturo", chop.times: 3 'a
    ensure -> "Art" = a
    passed
]

topic "chop - :block < :block :block"
do [
    ensure -> [1 2 3 4] = chop [1 2 3 4 5]
    passed
    ensure -> [1 2] = chop chop chop [1 2 3 4 5]
    passed
]

topic "chop.times - :block < :block :block"
do [
    ensure -> [1 2] = chop.times: 3 [1 2 3 4 5]
    passed
]

topic "chop - :block < :block (literal) :block"
do [
    a: [1 2 3 4 5], chop 'a
    
    ensure -> [1 2 3 4] = a
    passed
    
    b: [1 2 3 4 5]
    try? -> chop chop chop 'b
    else -> passed
]

topic "chop.times - :block < :block (literal) :block"
do [
    a: [1 2 3 4 5], chop.times: 3 'a
    ensure -> [1 2] = a
    passed
]


topic "combine - .count - .repeat - .by"
do [
    
    ensure -> [[A B C]] = combine [A B C]
    passed
    
    ensure -> [[A A A] [A A B] [A A C] [A B B] [A B C] [A C C] [B B B] [B B C] [B C C] [C C C]] 
        = combine.repeated [A B C]
    passed
    
    ensure -> [[A B] [A C] [B C]] = combine.by:2 [A B C]
    passed
    
    ensure -> [[A A] [A B] [A C] [B B] [B C] [C C]] = combine.repeated.by:2 [A B C]
    passed
    
    ensure -> 1 = combine.count [A B C]
    passed
    
    ensure -> 6 = combine.count.repeated.by:2 [A B C]
    passed

]

topic "contains? - :string"
do [
    str: "Arturo"
    ensure -> contains? str "Art"         ; :string
    passed
    ensure -> contains? str `t`           ; :char
    passed
    ensure -> contains? str {/[Art]/}     ; :regex
    passed
    ensure -> not? contains? str "Football"
    passed
    ensure -> contains?.at:0 str "Art"
    passed
    ensure -> not? contains?.at:2 str "Art"
    passed
]

topic "contains? - :block"
do [
    block: ["Arturo" "Python" "Ruby"]
    ensure -> contains? block "Arturo"
    passed
    ensure -> not? contains? block "F#"
    passed
    ensure -> contains?.at: 0 block "Arturo"
    passed
    ensure -> not? contains?.at: 2 block "Python"
    passed
]

topic "contains? - with nested :block"
do [
    nested: [["Arturo" "Python" "Ruby"] ["C" "C++" "Nim"]]
    ensure -> not? contains? nested "Arturo"
    passed
    ensure -> contains? nested ["C" "C++" "Nim"]
    passed
    ensure -> not? contains?.at: 0 nested ["C" "C++" "Nim"]
    passed
    ensure -> not? contains?.at: 1 nested "Python"
    passed
]

topic "contains? - with :range"
do [
    rng: 1..10
    ensure -> contains? rng 5
    passed
    ensure -> not? contains? rng 0
    passed
    ensure -> contains? 1..10 5
    passed
    ensure -> not? contains? 1..10 0
    passed
    ensure -> contains?.at: 0 1..10 1
    passed
    ensure -> not? contains?.at: 0 1..10 0
    passed
]

topic "contains? - with :dictionary"
do [
    dict: #[ name: "John" surname: "Doe"]
    ensure -> contains? keys dict "name"
    passed
    ensure -> contains?.at:0 keys dict "name"
    passed
    ensure -> not? contains?.at:1 keys dict "name"
    passed
    ensure -> not? contains? keys dict "id"
    passed
    ensure -> contains? dict "John"
    passed
    ensure -> contains?.at:0 dict "John"
    passed
    ensure -> not? contains?.at:1 dict "John"
    passed
    ensure -> not? contains? dict "Jane"
    passed

]

topic "contains?.deep - with :block"
do [
 
    ensure -> contains?.deep [1 2 4 [3 4 [5 6] 7] 8 [9 10]] 6
    ensure -> contains?.deep [1 2 4 [3 4 [5 6] 7] 8 [9 10]] 5
    ensure -> contains?.deep [1 2 4 [3 4 [5 6] 7] 8 [9 10]] 8
    ensure -> contains?.deep [1 2 4 [3 4 [5 6] 7] 8 [9 10]] 9
    ensure -> contains?.deep [1 2 4 [3 4 [5 6] 7] 8 [9 10]] 10
    ensure -> contains?.deep [1 2 4 [3 4 [5 6] 7] 8 [9 10]] 3
    ensure -> contains?.deep [1 2 4 [3 4 [5 6] 7] 8 [9 10]] 4
    ensure -> contains?.deep [1 2 4 [3 4 [5 6] 7] 8 [9 10]] 2
    ensure -> contains?.deep [1 2 4 [3 4 [5 6] 7] 8 [9 10]] 1
    passed
    ensure -> not? contains?.deep [1 2 4 [3 4 [5 6] 7] 8 [9 10]] 11
    ensure -> not? contains?.deep [1 2 4 [3 4 [5 6] 7] 8 [9 10]] 0
    passed
    
]

topic "contains?.deep - with :dictionary"
do [
    
    user: #[ 
        name: "John" 
        surname: "Doe"
        mom: #[
            name: "Jane"
            surname: "Doe"
        ]
    ]
    
    ensure -> contains?.deep user "John"
    ensure -> contains?.deep user "Jane"
    ensure -> contains?.deep user "Doe"
    passed
    ensure -> not? contains?.deep user "Joshep"
    ensure -> not? contains?.deep user "Juan"
    passed
    
]

; couple don't support literals yet
topic "couple"
do [
    ensure -> [["one" 1] ["two" 2] ["three" 3]] = couple ["one" "two" "three"] [1 2 3]
    passed
]

topic "decouple"
do [
    ensure -> [["one" "two" "three"] [1 2 3]] = decouple [["one" 1] ["two" 2] ["three" 3]]
    passed
    
    a:  [["one" 1] ["two" 2] ["three" 3]]
    decouple 'a
    ensure -> [["one" "two" "three"] [1 2 3]] = a
    passed
]

topic "drop - :string < :string :string"
do [
    ensure -> "rturo" = drop "Arturo" 1
    passed
    ensure -> "uro" = drop "Arturo" 3
    passed
]

topic "drop - :string < :string (literal) :string"
do [
    a: "Arturo", drop 'a 1
    
    ensure -> "rturo" = a
    passed
    
    b: "Arturo", drop 'b 3
    ensure -> "uro" = b
    passed
]

topic "drop - :block < :block :block"
do [
    ensure -> [2 3 4 5] = drop [1 2 3 4 5] 1
    passed
    ensure -> [4 5] = drop [1 2 3 4 5] 3
    passed
]

topic "drop - :block < :block (literal) :block"
do [
    a: [1 2 3 4 5], drop 'a 1
    
    ensure -> [2 3 4 5] = a
    passed
    
    b: [1 2 3 4 5], drop 'b 3
    ensure -> [4 5] = b
    passed
]

topic "empty - empty?"
do [
    b1: ["Arturo" "C" "Python" "Ruby"]
    b2: [1 2 3 4 5 6 7 8 9 10]
    b3: @['north 'south 'east 'west]
    s: "Arturo"
    d: #[ name: "John" surname: "Doe"]
    
    empty 'b1
    empty 'b2
    empty 'b3
    empty 's
    empty 'd
    
    ensure -> empty? b1
    passed
    ensure -> empty? b2
    passed
    ensure -> empty? b3
    passed
    ensure -> empty? s
    passed
    ensure -> empty? d
    passed
]


topic "extend"
do [

    person: #[ name: "john" surname: "doe" ]
    ensure -> (#[ name: "john" surname: "doe" age: 35 ]) = extend person #[ age: 35 ]
    passed
]

topic "extend (literal)"
do [

    person: #[ name: "john" surname: "doe" ]
    extend 'person #[ age: 35 ]
    ensure -> (#[ name: "john" surname: "doe" age: 35 ]) = person
    passed
]

topic "first - .n"
do [

    ensure -> `A` = first "Arturo"
    passed
    ensure -> "A" <> first "Arturo"
    passed
    ensure -> "Art" = first.n: 3 "Arturo"
    passed
    
    ensure -> "one" = first ["one" "two" "three"]
    passed
    ensure -> ["one" "two"] = first.n: 2 ["one" "two" "three"]
    passed

    ensure -> 5 = first 5..10
    passed
<<<<<<< HEAD
    ensure -> (@5..7) = first.n: 3 5..10
=======
    ensure -> (to :block 5..7) = @first.n: 3 5..10
>>>>>>> a47d5846
    passed
    
    
    ; --- New tests for range
    a: range 0 499
    b: range.step: 2 1 499
    c: range.step: 3 2 499

    ensure -> 0 = first a
    ensure -> 1 = first b
    ensure -> 2 = first c
    passed

    ensure -> [0 1 2] = @first.n: 3 a
    ensure -> [1 3 5] = @first.n: 3 b
    ensure -> [2 5 8] = @first.n: 3 c
    ensure -> (0..2) = first.n: 3 a
    ensure -> (range.step: 2 1 5) = first.n: 3 b
    ensure -> (range.step: 3 2 8) = first.n: 3 c
    passed


    a: range `a` `l`
    b: range.step: 2 `a` `l`

    ensure -> `a` = first a
    ensure -> `a` = first b
    passed

    ensure -> [`a` `b`] = @first.n: 2 a
    ensure -> [`a` `c`] = @first.n: 2 b
    ensure -> (`a`..`b`) = first.n: 2 a
    ensure -> (range.step: 2 `a` `c`) = first.n: 2 b
    passed

    ensure -> 5 = first range.step: 2 5 0
    ensure -> [5 4 3] = @first.n: 3 range 5 0
    ensure -> [5 3] = @first.n: 2 range.step: 2 5 0
    ensure -> (5..3) = first.n: 3 range 5 0
    ensure -> (range.step: 2 5 3) = first.n: 2 range.step: 2 5 0
    passed
    
    ensure -> 0 = first.n: 1 range 0 5
    ensure -> 5 = first.n: 1 range 5 0
    ensure -> 0 = first.n: 0 range 0 5
    ensure -> 5 = first.n: 0 range 5 0
    passed

    try? -> first.n: neg 2 range 0 5
    else -> passed

    try? -> first.n: 7 range 0 5
    else -> passed

]

topic "flatten"
do [

    ensure -> [1 2 3 4 5 6] = flatten [[1 2 3] [4 5 6]]
    passed
    
    a: [[1 2 3] [4 5 6]], flatten 'a
    ensure -> [1 2 3 4 5 6] = a
    passed

]

topic "flatten.once"
do [

    ensure -> [1 2 3 4 [5 6]] = flatten.once [1 [2 3] [4 [5 6]]]
    passed
    
    a: [1 [2 3] [4 [5 6]]], flatten.once 'a
    ensure -> [1 2 3 4 [5 6]] = a
    passed

]

topic "get - :string"
do [
    
    ensure -> `r` = get "Arturo" 1
    passed
    
    s: "Arturo"
    
    ensure -> `r` = s\1
    passed
    
    i: 0
    ensure -> `r` = s\[i + 1]
    passed
    
    ensure -> "Art"    = get s 0..2
    ensure -> "Artur"  = get s 0..4
    ensure -> "Arturo" = get s 0..5
    ensure -> "orutrA" = get s 5..0
    ensure -> "rutrA"  = get s 4..0
    ensure -> "trA"    = get s 2..0
    ensure -> "r"      = get s 1..1
    passed
    
    ensure -> "Art" = s\[0..2]
    ensure -> "Artur" = s\[0..4]
    ensure -> "Arturo" = s\[0..5]
    ensure -> "orutrA" = s\[5..0]
    ensure -> "rutrA" = s\[4..0]
    ensure -> "trA" = s\[2..0]
    ensure -> "r" = s\[1..1]
    passed
    
]

topic "get - :date"
do [
    
    d: to :date .format: "MMM dd" "Jan 15"
    
    ensure -> 1 = d\month 
    passed
    ensure -> 15 = d\day 
    passed
]

topic "get - :binary"
do [
    bi: to :binary 65000
    ensure -> (from.hex "E8") = get bi 1
    passed
]


topic "get - :dictionary"
do [
    
    user: #[
        name: "John"
        surname: "Doe"
    ]

    ensure -> "John" = user\name
    passed
    ensure -> "John" = user\["name"]
    passed
    ensure -> "John" = get user 'name
    passed
    ensure -> "Doe" = get user 'surname
    passed
    ensure -> "Doe" = user\["surname"]
    passed
    
]

topic "get - :object"
do [
    define :person [name, surname][
        init: ->
            this\name: capitalize this\name
        
        print: ->
            ~"NAME: |this\name|, SURNAME: |this\surname|"
    ]
    
    p: to :person ["John" "Doe"]
    ensure -> "John" = get p 'name
    ensure -> "Doe" = get p 'surname
    passed
    ensure -> "John" = get p "name"
    ensure -> "Doe" = get p "surname"
    passed
    ensure -> "John" = p\name
    ensure -> "Doe" = p\surname
    passed
    ensure -> "John" = p\["name"]
    ensure -> "Doe" = p\["surname"]
    passed
    
]

topic "get - :store"
do [
    
    p: store "test.db"
    p\name: "John"
    p\surname: "Doe"

    ensure -> "John" = get p 'name
    ensure -> "Doe" = get p 'surname
    passed
    ensure -> "John" = get p "name"
    ensure -> "Doe" = get p "surname"
    passed
    ensure -> "John" = p\name
    ensure -> "Doe" = p\surname
    passed
    ensure -> "John" = p\["name"]
    ensure -> "Doe" = p\["surname"]
    passed
    
]

topic "get - :block"
do [
    
    a: ["zero" "one" "two"]
    ensure -> "zero" = get a 0
    ensure -> "zero" = a\0
    passed
    ensure -> "one" = get a 1
    ensure -> "one" = a\1
    passed
    ensure -> "two" = get a 2
    ensure -> "two" = a\2
    passed
    
]

topic "get - :range"
do [
    ensure -> 1 = get range 0 10 1
    passed
    ensure -> 5 = get 5..10 0
    passed
]

topic "get - :bytecode"
do [
    bt: to :bytecode [print "hello"]
    ensure -> ["hello"] = bt\data
    ensure -> [32 189 218] = bt\code
    passed
    ensure -> ["hello"] = get bt 'data
    ensure -> [32 189 218] = get bt 'code
    passed
    ensure -> ["hello"] = get bt "data"
    ensure -> [32 189 218] = get bt "code"
    passed
    ensure -> ["hello"] = bt\["data"]
    ensure -> [32 189 218] = bt\["code"]
    passed
]

topic "in? - :string"
do [
    str: "Arturo"
    ensure -> in? "Art" str        ; :string
    passed
    ensure -> in? `t` str           ; :char
    passed
    ensure -> in? {/[Art]/} str     ; :regex
    passed
    ensure -> not? in? "Football" str 
    passed
    ensure -> in?.at:0 "Art" str
    passed
    ensure -> not? in?.at:2 "Art" str 
    passed
]

topic "in? - :block"
do [
    block: ["Arturo" "Python" "Ruby"]
    ensure -> in? "Arturo" block
    passed
    ensure -> not? in? "F#" block
    passed
    ensure -> in?.at:0 "Arturo" block
    passed
    ensure -> not? in?.at:2 "Python" block 
    passed
]

topic "in? - with nested :block"
do [
    nested: [["Arturo" "Python" "Ruby"] ["C" "C++" "Nim"]]
    ensure -> not? in? "Arturo" nested 
    passed
    ensure -> in? ["C" "C++" "Nim"] nested 
    passed
    ensure -> not? in?.at:0 ["C" "C++" "Nim"] nested 
    passed
    ensure -> not? in?.at:1 "Python" nested 
    passed
]

topic "in? - with :range"
do [
    rng: 1..10
    ensure -> in? 5 rng 
    passed
    ensure -> not? in? 0 rng 
    passed
    ensure -> in? 5 1..10 
    passed
    ensure -> not? in? 0 1..10 
    passed
    ensure -> in?.at:0 1 1..10 
    passed
    ensure -> not? in?.at:0 0 1..10 
    passed
]

topic "in? - with :dictionary"
do [
    dict: #[ name: "John" surname: "Doe"]
    ensure -> in? "name" keys dict 
    passed
    ensure -> in?.at:0 "name" keys dict 
    passed
    ensure -> not? in?.at:1 "name" keys dict
    passed
    ensure -> not? in? "id" keys dict 
    passed
    ensure -> in? "John" dict 
    passed
    ensure -> in?.at:0 "John" dict
    passed
    ensure -> not? in?.at:1 "John" dict 
    passed
    ensure -> not? in? "Jane" dict 
    passed

]

topic "in?.deep - with :block"
do [
 
    ensure -> in?.deep 6 [1 2 4 [3 4 [5 6] 7] 8 [9 10]] 
    ensure -> in?.deep 5 [1 2 4 [3 4 [5 6] 7] 8 [9 10]] 
    ensure -> in?.deep 8 [1 2 4 [3 4 [5 6] 7] 8 [9 10]] 
    ensure -> in?.deep 9 [1 2 4 [3 4 [5 6] 7] 8 [9 10]] 
    ensure -> in?.deep 3 [1 2 4 [3 4 [5 6] 7] 8 [9 10]] 
    ensure -> in?.deep 4 [1 2 4 [3 4 [5 6] 7] 8 [9 10]] 
    ensure -> in?.deep 2 [1 2 4 [3 4 [5 6] 7] 8 [9 10]] 
    ensure -> in?.deep 1 [1 2 4 [3 4 [5 6] 7] 8 [9 10]] 
    ensure -> in?.deep 10 [1 2 4 [3 4 [5 6] 7] 8 [9 10]] 
    passed
    ensure -> not? in?.deep 0 [1 2 4 [3 4 [5 6] 7] 8 [9 10]]
    ensure -> not? in?.deep 11 [1 2 4 [3 4 [5 6] 7] 8 [9 10]]
    passed
    
]

topic "in?.deep - with :dictionary"
do [
    
    user: #[ 
        name: "John" 
        surname: "Doe"
        mom: #[
            name: "Jane"
            surname: "Doe"
        ]
    ]
    
    ensure -> in?.deep "John" user
    ensure -> in?.deep "Jane" user
    ensure -> in?.deep "Doe" user
    passed
    ensure -> not? in?.deep "Joshep" user
    ensure -> not? in?.deep "Juan" user
    passed
    
]


topic "index - :string"
do [
    
    ensure -> 0 = index "Arturo" "Art"
    passed
    ensure -> 3 = index "Arturo" "uro"
    passed
    
]

topic "index - :dictionary"
do [
    
    user: #[
        name: "John"
        surname: "Doe"
    ]

    ensure -> "name" = index user "John"
    passed
    ensure -> "surname" = index user "Doe"
    passed
    
]

topic "index - :block"
do [
    
    a: ["zero" "one" "two"]
    ensure -> 0 = index a "zero"
    passed
    ensure -> 1 = index a "one"
    passed
    ensure -> 2 = index a "two"
    passed
    
]

topic "index - :range"
do [
    ensure -> 1 = index range 0 10 1
    passed
    ensure -> 0 = index 5..10 5
    passed
]

topic "insert - :string"
do [
    
    ensure -> "CPython" = insert "Python" 0 `C`
    passed
    ensure -> "Arturo Programming Language" 
        = insert "Arturo Language" 6 " Programming"
    passed
    
]

topic "insert - :string (literal)"
do [
    
    py: "Python", insert 'py 0 `C` 
    art: "Arturo Language", insert 'art 6 " Programming"
    
    ensure -> "CPython" = py
    passed
    ensure -> "Arturo Programming Language" = art
    passed
    
]


topic "get - :dictionary"
do [
    
    user: #[
        name: "John"
        surname: "Doe"
    ]

    ensure -> (#[name: "John" surname: "Doe" age: 36])
        = insert user "age" 36
    passed
    
]

topic "get - :dictionary (literal)"
do [
    
    user: #[
        name: "John"
        surname: "Doe"
    ]

    insert 'user "age" 36

    ensure -> (#[name: "John" surname: "Doe" age: 36]) = user
    passed
    
]

topic "get - :block"
do [
    
    a: ["zero" "two" "three"]
    ensure -> ["zero" "one" "two" "three"]
        = insert a 1 "one"
    passed
    
]

topic "get - :block (literal)"
do [
    
    a: ["zero" "two" "three"]
    insert 'a 1 "one"
    ensure -> ["zero" "one" "two" "three"]
        = a
    passed
    
]

topic "key? - :dictionary"
do [

    user: #[ name: "John" surname: "Doe" ]
    ensure -> key? user 'name
    ensure -> key? user "name"
    passed
    ensure -> key? user 'surname
    ensure -> key? user "surname"
    passed
    ensure -> not? key? user 'age
    ensure -> not? key? user "age"
    passed

]

topic "key? - :object"
do [
    
    define :person [name, surname][
        init: ->
            this\name: capitalize this\name
        
        print: ->
            ~"NAME: |this\name|, SURNAME: |this\surname|"
    ]

    p: to :person ["John" "Doe"]
    ensure -> key? p 'name
    ensure -> key? p "name"
    passed
    ensure -> key? p 'surname
    ensure -> key? p "surname"
    passed
    ensure -> not? key? p 'age
    ensure -> not? key? p "age"
    passed
]


topic "keys - :dictionary"
do [

    user: #[ name: "John" surname: "Doe" ]
    ensure -> ["name" "surname"] = keys user
    passed

]

topic "keys - :object"
do [
    
    define :person [name, surname][
        init: ->
            this\name: capitalize this\name
        
        print: ->
            ~"NAME: |this\name|, SURNAME: |this\surname|"
    ]

    p: to :person ["John" "Doe"]
    ensure -> ["name" "surname"] = keys p
    passed
]

topic "last - .n"
do [

    ensure -> `o` = last "Arturo"
    passed
    ensure -> "o" <> last "Arturo"
    passed
    ensure -> "uro" = last.n: 3 "Arturo"
    passed
    
    ensure -> "three" = last ["one" "two" "three"]
    passed
    ensure -> ["two" "three"] = last.n: 2 ["one" "two" "three"]
    passed

    ensure -> 10 = last 5..10
    passed
    ensure -> (8..10) = last.n: 3 5..10
    passed
    
    ensure -> infinite = last 5..infinite
    passed
    ensure -> infinite = last.n: 2 5..infinite
    passed
    
    ; --- New tests for range
    a: range 0 499
    b: range.step: 2 0 499
    c: range.step: 3 0 499

    ensure -> 499 = last a
    ensure -> 498 = last b
    ensure -> 498 = last c
    passed

    ensure -> [497, 498, 499] = @last.n: 3 a
    ensure -> [494, 496, 498] = @last.n: 3 b
    ensure -> [492, 495, 498] = @last.n: 3 c
    ensure -> (497..499) = last.n: 3 a
    ensure -> (range.step: 2 494 498) = last.n: 3 b
    ensure -> (range.step: 3 492 498) = last.n: 3 c
    passed


    a: range `a` `l`
    b: range.step: 2 `a` `l`

    ensure -> `l` = last a
    ensure -> `k` = last b
    passed

    ensure -> [`k` `l`] = @last.n: 2 a
    ensure -> [`i` `k`] = @last.n: 2 b
    ensure -> (`k`..`l`) = last.n: 2 a
    ensure -> (range.step: 2 `i` `k`) = last.n: 2 b
    passed

    ensure -> 1 = last range.step: 2 5 0
    ensure -> [2 1 0] = @last.n: 3 range 5 0
    ensure -> [3 1] = @last.n: 2 range.step: 2 5 0
    ensure -> (2..0) = last.n: 3 range 5 0
    ensure -> (range.step: 2 3 1) = last.n: 2 range.step: 2 5 0
    passed
    
    ensure -> 5 = last.n: 1 range 0 5
    ensure -> 0 = last.n: 1 range 5 0
    ensure -> 5 = last.n: 0 range 0 5
    ensure -> 0 = last.n: 0 range 5 0
    passed

    try? -> last.n: neg 2 range 0 5
    else -> passed

    try? -> last.n: 7 range 0 5
    else -> passed
    

]

topic "max - [:integer] - .index"
do [
    ensure -> 9 = max [4 2 8 5 9 1]
    passed
    ensure -> 4 = max.index [4 2 8 5 9 1]
    passed
]

topic "max - [:string] - .index"
do [
    ensure -> "Manchester" = max ["Granada" "Manchester" "Boston"]
    passed
    ensure -> 1 = max.index ["Granada" "Manchester" "Boston"]
    passed
]

topic "max - [:literal] - .index"
do [
    ensure -> 'manchester = max ['granada 'manchester 'boston]
    passed
    ensure -> 1 = max.index ['granada 'manchester 'boston]
    passed
]

topic "max - :range - .index"
do [
    ensure -> 10 = max 0..10
    ensure -> 10 = max range 0 10
    passed
    ensure -> 5 = max.index 5..10
    ensure -> 5 = max.index range 5 10
    passed
]


topic "min - [:integer] - .index"
do [
    ensure -> 1 = min [4 2 8 5 9 1]
    passed
    ensure -> 5 = min.index [4 2 8 5 9 1]
    passed
]

topic "min - [:string] - .index"
do [
    ensure -> "Boston" = min ["Granada" "Manchester" "Boston"]
    passed
    ensure -> 2 = min.index ["Granada" "Manchester" "Boston"]
    passed
]

topic "min - [:literal] - .index"
do [
    ensure -> 'boston = min ['granada 'manchester 'boston]
    passed
    ensure -> 2 = min.index ['granada 'manchester 'boston]
    passed
]

topic "min - :range - .index"
do [
    ensure -> 0 = min 0..10
    ensure -> 0 = min range 10 0
    passed
    ensure -> 5 = min.index 10..5
    ensure -> 0 = min.index range 5 10
    passed
]

topic "one?"
do [

    ensure -> not? one? null
    ensure -> not? one? ø 
    ensure -> not? one? infinite
    ensure -> not? one? ∞
    passed 

    ensure -> one? 1 
    ensure -> not? one? 0 
    ensure -> not? one? 5
    passed

    ensure -> one? 1.0
    ensure -> not? one? 1.1
    ensure -> not? one? 0.0 
    ensure -> not? one? 0.1 
    ensure -> not? one? 5
    passed
    
    ensure -> one? "1"
    ensure -> one? "0" 
    ensure -> not? one? ""
    ensure -> not? one? "Arturo" 
    passed
    
    ensure -> one? #[name: "Jane"]
    ensure -> not? one? #[] 
    ensure -> not? one? #[name: "Jane" surname: "Doe"]
    passed
    
    define :person [name, surname][]
    define :pet [name][]
    ensure -> one? to :pet ["Johnis"]
    ensure -> one? to :person ["John"]
    ensure -> not? one? to :person ["John" "Doe"]
    passed
    
    ensure -> one? [a]
    ensure -> not? one? [] 
    ensure -> not? one? [a b]
    ensure -> not? one? [a b c d e f]
    passed
    
    ensure -> one? 0..0
    ensure -> not? one? 0..1
    ensure -> not? one? 0..10
    passed

]


topic "permutate"
do [

    ensure -> [[A B C] [A C B] [B A C] [B C A] [C A B] [C B A]] 
        = permutate [A B C]
    passed
    
    ensure -> [
        [A A A] [A A B] [A A C] [A B A] [A B B] [A B C] [A C A] [A C B] [A C C] 
        [B A A] [B A B] [B A C] [B B A] [B B B] [B B C] [B C A] [B C B] [B C C] 
        [C A A] [C A B] [C A C] [C B A] [C B B] [C B C] [C C A] [C C B] [C C C]]
        = permutate.repeated [A B C]
    passed
        
    ensure -> [[A B] [A C] [B A] [B C] [C A] [C B]] 
        = permutate.by:2 [A B C]
    passed
    
    ensure -> [[A A] [A B] [A C] [B A] [B B] [B C] [C A] [C B] [C C]] 
        = permutate.repeated.by:2 [A B C]
    passed
        
    ensure -> 6 = permutate.count [A B C]
    passed
    ensure -> 6 = permutate.count.by: 2 [A B C]
    passed
    ensure -> 27 = permutate.count.repeated [A B C]
    passed
    ensure -> 9 = permutate.count.repeated.by:2 [A B C]
    passed
    

]


topic "pop"
do [
    
    topic "pop - :block .n"
    
    a: [0 1 2 3 4 5]
    b: pop 'a
    
    ensure -> [0 1 2 3 4] = a
    ensure -> 5 = b
    passed
    
    b: pop.n: 2 'a

    ensure -> [0 1 2] = a
    ensure -> [3 4] = b
    passed


    topic "pop - :string .n"
    
    a: "Arturoo"
    b: pop 'a
    
    ensure -> "Arturo" = a
    ensure -> `o` = b
    passed
    
    b: pop.n: 3 'a

    ensure -> "Art" = a
    ensure -> "uro" = b
    passed
    

]


topic "prepend"
do [

    topic "prepend - :binary < :binary :binary"
    do [
        b0: to :binary 0
        b1: to :binary 1
        
        ensure -> as.binary 1 = prepend b1 b0
        passed
    ]
    
    topic "prepend - :binary < :binary (literal) :binary"
    do [
        b0: to :binary 0
        b1: to :binary 1
        prepend 'b1 b0
        
        ensure -> as.binary 1 = b1
        passed
    ]

    topic "prepend - :binary < :binary :integer"
    do [
        b: to :binary 1
        ensure -> as.binary 0 = prepend b 0
        passed
    ]
    
    topic "prepend - :binary < :binary (literal) :integer"
    do [
        b: to :binary 1
        prepend 'b 0
        ensure -> as.binary 0 = b
        passed
    ]

    topic "prepend - :string < :string + :string"
    do [
        ensure -> "Arturo" = prepend "uro" "Art"
        passed
    ]
    
    topic "prepend - :string < :string (literal) + :string"
    do [
        s: "uro"
        prepend 's "Art"
        ensure -> "Arturo" = s
        passed
    ]

    topic "prepend - :string < :string + :char"
    do [
        ensure -> "Arturo" = prepend "rturo" `A`
        passed
    ]
    
    topic "prepend - :string < :string (literal) + :char"
    do [
        s: "rturo"
        prepend 's `A`
        ensure -> "Arturo" = s
        passed
    ]

    topic "prepend - :string < :char + :char"
    do [
        ensure -> "ba" = prepend `a` `b`
        passed
    ]
    
    topic "prepend - :string < :char (literal) + :char"
    do [
        c: `a`
        prepend 'c `b`
        ensure -> "ba" = c
        passed
    ]

    topic "prepend - :string < :char + :string"
    do [
        ensure -> "Arturo" = prepend "rturo" `A`
        passed
    ]
    
    topic "prepend - :string < :char (literal) + :string"
    do [
        c: "rturo"
        prepend 'c `A`
        ensure -> "Arturo" = c
        passed
    ]
    
    topic "prepend - [:string] < [:string] + :string"
    do [
        ensure -> ["Art" "u" "r" "o"] = prepend ["u" "r" "o"] "Art"
        passed
        ensure -> ["L" "a" "n" "g" "u" "a" "g" "e"] = prepend ["a" "n" "g" "u" "a" "g" "e"] "L"
        passed
    ]
    
    topic "prepend - [:string] < [:string] (literal) + :string"
    do [
        a: ["u" "r" "o"]
        prepend 'a "Art"
        ensure -> ["Art" "u" "r" "o"] = a
        passed
        
        a: ["a" "n" "g" "u" "a" "g" "e"]
        prepend 'a "L"
        ensure -> ["L" "a" "n" "g" "u" "a" "g" "e"] = a
        passed
    ]

    topic "prepend - [:string] < [:string] + :string - testing precedence"
    do [
        
        ensure -> ["egau" "u" "a" "g" "e"] =  prepend ["u" "a" "g" "e"] prepend "u" prepend "a" prepend "g" "e"
        passed
    ]

    topic "prepend - :block < :block + :block"
    do [

        ensure -> [102230 'literal "string" ] = prepend ['literal "string" ] 102230
        passed
    ]
    
    topic "prepend - :block < :block (literal) + :block"
    do [

        a: ['literal "string" ]
        prepend 'a 102230
        ensure -> [ 102230 'literal "string" ] = a
        passed
    ]

]

topic "remove - :string"
do [
    
    ensure -> "Art" = remove "Arturo" "uro"
    ensure -> "Art" = "Arturo" -- "uro"
    passed
    
    ensure -> "Artur" = remove "Arturo" `o`
    ensure -> "Artur" = "Arturo" -- `o`
    passed
    
    ensure -> "C+" = remove.once "C++" "+"
    ensure -> "C+" = remove.once "C++" `+`
    ensure -> "C+" = "C++" --.once "+"
    ensure -> "C+" = "C++" --.once `+`
    passed

    ; ensure -> "Rby" = remove.index "Ruby" 1
    ; ensure -> "Rby" = "Ruby" --.index 1
    ; passed
    
    ensure -> "empty --flag" = remove.prefix "--empty --flag" "--"
    ensure -> "empty --flag" = "--empty --flag" --.prefix "--"
    passed
    
    ensure -> "test.txt file" = remove.suffix "test.txt file.txt" ".txt"
    ensure -> "test.txt file" = "test.txt file.txt" --.suffix ".txt"
    passed
    
]

topic "remove - :string (literal)"
do [
    
    a: "Arturo", remove 'a "uro"
    ensure -> "Art" = a
    
    a: "Arturo", 'a -- "uro"
    ensure -> "Art" = a
    
    passed
    
    a: "Arturo", remove 'a `o`
    ensure -> "Artur" = a
    
    a: "Arturo", 'a -- `o`
    ensure -> "Artur" = a
    
    passed
    
    a: "C++", remove.once 'a "+"
    ensure -> "C+" = a
    
    a: "C++", remove.once 'a `+`
    ensure -> "C+" = a
    
    a: "C++", 'a --.once "+"
    ensure -> "C+" = a
    
    a: "C++", 'a --.once `+`
    ensure -> "C+" = a
    
    passed

    ; a: "Ruby", remove.index 'a 1
    ; ensure -> "Rby" = a
    
    ; a: "Ruby", 'a --.index 1
    ; ensure -> "Rby" = a
    ; passed
    
    a: "--empty --flag", remove.prefix 'a "--"
    ensure -> "empty --flag" = a  
    
    a: "--empty --flag", 'a --.prefix "--"
    ensure -> "empty --flag" = a  
    passed
    
    a: "test.txt file.txt", remove.suffix 'a ".txt"
    ensure -> "test.txt file" = a
    
    a: "test.txt file.txt", 'a --.suffix ".txt"
    ensure -> "test.txt file" = a
    passed
    
]

topic "remove - :dictionary"
do [
    
    ensure -> (#[name: "John"]) = remove #[name: "John" surname: "Doe"] "Doe"
    ensure -> (#[name: "John"]) = (#[name: "John" surname: "Doe"]) -- "Doe"
    passed
    
    ensure -> (#[name: "John"]) = remove.key #[name: "John" surname: "Doe"] "surname"
    ensure -> (#[name: "John"]) = remove.key #[name: "John" surname: "Doe"] 'surname
    ensure -> (#[name: "John"]) = (#[name: "John" surname: "Doe"]) --.key "surname"
    ensure -> (#[name: "John"]) = (#[name: "John" surname: "Doe"]) --.key 'surname
    passed
    
]

topic "remove - :dictionary (literal)"
do [
    
    u: #[name: "John" surname: "Doe"], remove 'u "Doe"
    ensure -> (#[name: "John"]) = u
    
    u: #[name: "John" surname: "Doe"], 'u -- "Doe"
    ensure -> (#[name: "John"]) = u
    
    passed
    
    u: #[name: "John" surname: "Doe"], remove.key 'u "surname"
    ensure -> (#[name: "John"]) = u
    
    u: #[name: "John" surname: "Doe"], 'u --.key "surname"
    ensure -> (#[name: "John"]) = u
    
    u: #[name: "John" surname: "Doe"], remove.key 'u 'surname
    ensure -> (#[name: "John"]) = u
    
    u: #[name: "John" surname: "Doe"], 'u --.key 'surname
    ensure -> (#[name: "John"]) = u
    
    passed
    
]

topic "remove - :block"
do [
    
    ensure -> [[1 2] 3 4 [1 2] 3 4] 
        = remove [1 2 [1 2] 3 4 1 2 [1 2] 3 4] [1 2]
    
    ensure -> [[1 2] 3 4 [1 2] 3 4] 
        = [1 2 [1 2] 3 4 1 2 [1 2] 3 4] -- [1 2]
        
    passed
    
    ensure -> [1 2 3 4 1 2 [1 2] 3 4]
        = remove.index [1 2 [1 2] 3 4 1 2 [1 2] 3 4] 2
    
    ensure -> [1 2 3 4 1 2 [1 2] 3 4]
        = [1 2 [1 2] 3 4 1 2 [1 2] 3 4] --.index 2
        
    passed
    
    
    ensure -> [[1 2] 3 4 1 2 [1 2] 3 4] 
        = remove.once [1 2 [1 2] 3 4 1 2 [1 2] 3 4] [1 2]
        
    ensure -> [[1 2] 3 4 1 2 [1 2] 3 4] 
        = [1 2 [1 2] 3 4 1 2 [1 2] 3 4] --.once [1 2]
        
    passed
    
    
    ensure -> [1 2 3 4 1 2 3 4] 
        = remove.instance [1 2 [1 2] 3 4 1 2 [1 2] 3 4] [1 2]
        
    ensure -> [1 2 3 4 1 2 3 4] 
        = [1 2 [1 2] 3 4 1 2 [1 2] 3 4] --.instance [1 2]
        
    passed
    
        
    ensure -> [1 2 3 4 1 2 [1 2] 3 4] 
        = remove.instance.once [1 2 [1 2] 3 4 1 2 [1 2] 3 4] [1 2]
        
    ensure -> [1 2 3 4 1 2 [1 2] 3 4] 
        = [1 2 [1 2] 3 4 1 2 [1 2] 3 4] --.instance.once [1 2]
    
    passed
    
]

topic "remove - :block (literal)"
do [
    
    b: [1 2 [1 2] 3 4 1 2 [1 2] 3 4], remove 'b [1 2]
    ensure -> [[1 2] 3 4 [1 2] 3 4] = b
    
    b: [1 2 [1 2] 3 4 1 2 [1 2] 3 4], 'b -- [1 2]
    ensure -> [[1 2] 3 4 [1 2] 3 4] = b
    
    passed
    
    
    b: [1 2 [1 2] 3 4 1 2 [1 2] 3 4], remove.index 'b 2
    ensure -> [1 2 3 4 1 2 [1 2] 3 4] = b
    
    b: [1 2 [1 2] 3 4 1 2 [1 2] 3 4], 'b --.index 2
    ensure -> [1 2 3 4 1 2 [1 2] 3 4] = b
    
    passed
    
    
    b: [1 2 [1 2] 3 4 1 2 [1 2] 3 4], remove.once 'b [1 2]
    ensure -> [[1 2] 3 4 1 2 [1 2] 3 4] =  b
        
    b: [1 2 [1 2] 3 4 1 2 [1 2] 3 4], 'b --.once [1 2]
    ensure -> [[1 2] 3 4 1 2 [1 2] 3 4] = b
        
    passed
    
    
    b: [1 2 [1 2] 3 4 1 2 [1 2] 3 4], remove.instance 'b [1 2]
    ensure -> [1 2 3 4 1 2 3 4] =  b
      
    b: [1 2 [1 2] 3 4 1 2 [1 2] 3 4], 'b --.instance [1 2]
    ensure -> [1 2 3 4 1 2 3 4] = b
        
    passed
    
    
    b: [1 2 [1 2] 3 4 1 2 [1 2] 3 4], remove.instance.once 'b [1 2]
    ensure -> [1 2 3 4 1 2 [1 2] 3 4] =  b
    
    b: [1 2 [1 2] 3 4 1 2 [1 2] 3 4], 'b --.instance.once [1 2]
    ensure -> [1 2 3 4 1 2 [1 2] 3 4] = b
    
    passed
    
]

topic "repeat"
do [
    ensure -> "hellohellohello" = repeat "hello" 3
    passed
    ensure -> [5 5 5] = repeat 5 3
    passed
    ensure -> [[1 2 3] [1 2 3] [1 2 3]] = repeat [[1 2 3]] 3
    passed
]

topic "repeat (literal)"
do [
    
    string: "hello", repeat 'string 3
    ensure -> "hellohellohello" = string
    passed
    
    number: 5, repeat 'number 3
    ensure -> [5 5 5] = number
    passed
    
    array: [[1 2 3]], repeat 'array 3
    ensure -> [[1 2 3] [1 2 3] [1 2 3]] = array
    passed
    
]

topic "reverse"
do [
    ensure -> [4 3 2 1] = reverse [1 2 3 4]
    passed 
    ensure -> [[7 8 9] [4 5 6] [1 2 3]] = reverse [[1 2 3] [4 5 6] [7 8 9]]
    passed 
    ensure -> "dlroW olleH" = reverse "Hello World"
    passed 
    ensure -> (10..0) = reverse 0..10
    ensure -> (10..0) = reverse.exact 0..10
    passed 
]

topic "reverse (literal)"
do [
    
    a: [1 2 3 4], reverse 'a
    ensure -> [4 3 2 1] = a 
    passed 
    
    a: [[1 2 3] [4 5 6] [7 8 9]], reverse 'a
    ensure -> [[7 8 9] [4 5 6] [1 2 3]] = a 
    passed
    
    a: "Hello World", reverse 'a
    ensure -> "dlroW olleH" = a 
    passed
    
    a:  0..10, reverse 'a
    ensure -> (10..0) = a 
    
    a: 0..10, reverse.exact 'a
    ensure -> (10..0) = a
    passed 
    
]

topic "rotate"
do [
    
    ensure -> [e a b c d] = rotate [a b c d e] 1
    ensure -> [d e a b c] = rotate [a b c d e] 2
    ensure -> [b c d e a] = rotate.left [a b c d e] 1  
    ensure -> [c d e a b] = rotate.left [a b c d e] 2
    passed
    
    ensure -> "oHell" = rotate "Hello" 1
    ensure -> "loHel" = rotate "Hello" 2
    ensure -> "elloH" = rotate.left "Hello" 1  
    ensure -> "lloHe" = rotate.left "Hello" 2
    passed
    
]

topic "rotate"
do [
    
    a: [a b c d e], rotate 'a 2
    ensure -> [d e a b c] = a
    a: [a b c d e], rotate.left 'a 2
    ensure -> [c d e a b] = a
    passed
    
    a: "Hello", rotate 'a 2
    ensure -> "loHel" = a
    a: "Hello", rotate.left 'a 2
    ensure -> "lloHe" = a
    passed
    
]

topic "sample"
do [

    a: ["apple" "appricot" "banana"]
    ensure -> in? (sample a) a
    ensure -> string? (sample a)
    passed
    
    a: `a`..`z`
    ensure -> in? (sample a) a
    ensure -> char? (sample a)
    passed

]


topic "set - :string"
do [
    
    a: "Aaturo", set a 1 `r`
    ensure -> "Arturo" = a 
    passed
    
    a: "Aaturo", set a 1 "r"
    ensure -> "Arturo" = a
    passed
    
    a: "Aaturo", a: "Arturo"
    ensure -> "Arturo" = a
    passed
    
    a: "Aaturo", a\1: `r`
    ensure -> "Arturo" = a
    passed
    
    a: "Aaturo", a\[1]: `r`
    ensure -> "Arturo" = a
    passed
    
]

topic "set - :binary"
do [
    
    bi: to :binary 65000
    set bi 0 1
    
    ensure -> "01 E8" = ~"|bi|"
    passed
    
    
    bi: to :binary 65000
    bi\0: 1
    
    ensure -> "01 E8" = ~"|bi|"
    passed
    
]

topic "set - :dictionary"
do [
    
    user: #[]

    set user 'name "John"
    ensure -> "John" = user\name
    passed
    
    set user 'surname "Doe"
    ensure -> "Doe" = user\surname
    passed
    
    set user 'age 36
    ensure -> 36 = get user 'age
    passed
    
    set user "name" "Jane"
    ensure -> "Jane" = user\name
    passed
    
    user\surname: "Dio"
    ensure -> "Dio" = user\surname
    passed
    
    user\["age"]: 42
    ensure -> 42 = get user 'age
    passed
    
]

topic "set - :object"
do [
    
    define :person [name, surname][]
    user: to :person []
    
    set user 'name "John"
    ensure -> "John" = user\name
    passed
    
    set user 'surname "Doe"
    ensure -> "Doe" = user\surname
    passed
    
    set user 'age 36
    ensure -> 36 = get user 'age
    passed
    
    set user "name" "Jane"
    ensure -> "Jane" = user\name
    passed
    
    user\surname: "Dio"
    ensure -> "Dio" = user\surname
    passed
    
    user\["age"]: 42
    ensure -> 42 = get user 'age
    passed
    
]

topic "set - :store"
do [
    
    user: store "test.db"

    set user 'name "John"
    ensure -> "John" = user\name
    passed
    
    set user 'surname "Doe"
    ensure -> "Doe" = user\surname
    passed
    
    set user 'age 36
    ensure -> 36 = get user 'age
    passed
    
    set user "name" "Jane"
    ensure -> "Jane" = user\name
    passed
    
    user\surname: "Dio"
    ensure -> "Dio" = user\surname
    passed
    
    user\["age"]: 42
    ensure -> 42 = get user 'age
    passed
    
    set user 0 "John"
    ensure -> "John" = user\0
    passed
    
    user\[1]: "Doe"
    ensure -> "Doe" = user\1
    passed
    
    user\2: 36
    ensure -> 36 = get user '2
    passed
    
]

topic "set - :block"
do [
    
    a: ["zero" "one" "two"]
    
    set a 0 "0"
    ensure -> "0" = a\0
    passed
    a\[1]: "1"
    ensure -> "1" = a\1
    passed
    
]

topic "set - :bytecode"
do [
    
    bt: to :bytecode [print "hello"]
    
    ; set bt 'data ["world!"]
    ; bt\code\0: 42
    
    ; ensure -> ["world"] = bt\data
    ; passed
    
    ; ensure -> [42 189 218] = bt\code
    ; passed
    
]

topic "shuffle"
do [

    a: shuffle [1 2 3 4 5 6]
    ensure -> 6 = size a
    ensure -> every? a 'item [ type? item :integer ]
    passed

    a: shuffle ["Manchester" "Granada" "Boston" "Davos"]
    ensure -> 4 = size a
    ensure -> every? a 'item [ type? item :string ]
    passed

]


topic "size"
do [

    ; :string
    ensure -> 5 = size "こんいちわ"
    ensure -> 1 = size "私"
    ensure -> 13 = size "Good morning!"
    ensure -> 0 = size ""
    passed
    
    ensure -> 3 = size ["one" "two" "three"]
    ensure -> 0 = size []
    passed
    
    ensure -> 11 = size 0..10
    ensure -> 1 = size 0..0
    passed
    
    ensure -> 2 = size #[name: "John", surname: "Doe"]
    ensure -> 0 = size #[]
    passed

    define :person [name, surname][]
    p: to :person []
    
    ensure -> 0 = size p
    p\name: "Jane"
    ensure -> 1 = size p
    passed

    ensure -> 0 = size null
    ensure -> 0 = size ø 
    passed

]


topic "slice"
do [

    ensure -> "Art" = slice "Arturo" 0 2
    passed
    
    ensure -> ["C" "C++" "Nim"] 
        = slice ["Arturo" "Python" "Ruby" "C" "C++" "Nim" "Wren"] 3 5
    passed

]

topic "slice - (literal)"
do [

    a: "Arturo", slice 'a 0 2
    ensure -> "Art" = a
    passed
    
    a: ["Arturo" "Python" "Ruby" "C" "C++" "Nim" "Wren"], slice 'a 3 5
    ensure -> ["C" "C++" "Nim"] = a
    passed

]


topic "sort - + .descending"
do [
    
    ensure -> [1 2 3 4 5] = sort [5 2 3 1 4]
    passed
    
    ensure -> ["Arturo" "arturo" "c" "C" "CoffeeScript" "coffeescript" "nim" "Nim"]
        = sort ["c" "C" "CoffeeScript" "nim" "Arturo" "coffeescript" "arturo" "Nim"]
    passed
    
    ensure -> (#[art: "Arturo" coffee: "CoffeeScript" langc: "C" nim: "Nim" ]) 
        = sort #[ langc: "C" art: "Arturo" nim: "Nim" coffee: "CoffeeScript" ]
    passed
    
    
    
    ; .descending
    
    ensure -> [5 4 3 2 1] = sort.descending [5 2 3 1 4]
    passed
    
    ensure -> ["Nim" "CoffeeScript" "C" "Arturo"]
        = sort.descending ["C" "Arturo" "Nim" "CoffeeScript"]
    passed
        
    ensure -> (#[nim: "Nim" langc: "C" coffee: "CoffeeScript" art: "Arturo" ]) 
        = sort.descending #[ langc: "C" art: "Arturo" nim: "Nim" coffee: "CoffeeScript" ]
    passed
    

    ; .sensitive
    
    ensure -> ["Arturo" "C" "CoffeeScript" "Nim" "arturo" "c" "coffeescript" "nim"]
        = sort.sensitive ["c" "C" "CoffeeScript" "nim" "Arturo" "coffeescript" "arturo" "Nim"]
    passed
    
    ensure -> ["nim" "coffeescript" "c" "arturo" "Nim" "CoffeeScript" "C" "Arturo"]
        = sort.sensitive.descending ["c" "C" "CoffeeScript" "nim" "Arturo" "coffeescript" "arturo" "Nim"]
    passed
    
    
    ; .as
    
    a: ["uno","dos","tres","Uno","perversión","ábaco","abismo", "aberración"]
      
    ensure -> ["ábaco" "aberración" "abismo" "dos" "perversión" "tres" "uno" "Uno"]
        = sort.as: 'es a
    passed
    
    ensure -> ["uno" "Uno" "tres" "perversión" "dos" "abismo" "aberración" "ábaco"]
        = sort.descending.as: 'es a
    passed
    
    
    ; .ascii
    
    a: ["uno","dos","tres","Uno","perversión","ábaco","abismo", "aberración"]
    
    ensure -> ["ábaco" "aberración" "abismo" "dos" "perversión" "tres" "uno" "Uno"]
        = sort.ascii a
    passed
    
    ensure -> ["uno" "Uno" "tres" "perversión" "dos" "abismo" "aberración" "ábaco"]
        = sort.descending.ascii a
    passed
    
]

topic "sort - + .descending (literal)"
do [
    
    
    a: [5 2 3 1 4], sort 'a
    ensure -> [1 2 3 4 5] = a
    passed
    
    a: ["c" "C" "CoffeeScript" "nim" "Arturo" "coffeescript" "arturo" "Nim"]
    sort 'a
    ensure -> ["Arturo" "arturo" "c" "C" "CoffeeScript" "coffeescript" "nim" "Nim"]
        = a
    passed
    
    a: #[ langc: "C" art: "Arturo" nim: "Nim" coffee: "CoffeeScript" ], sort 'a
    ensure -> (#[art: "Arturo" coffee: "CoffeeScript" langc: "C" nim: "Nim" ]) 
        = a
    passed
    
    
    ; .descending
    
    a: [5 2 3 1 4], sort.descending 'a
    ensure -> [5 4 3 2 1] = a
    passed
    
    a: ["C" "Arturo" "Nim" "CoffeeScript"], sort.descending 'a
    ensure -> ["Nim" "CoffeeScript" "C" "Arturo"]
        = a
    passed
    
    a: #[ langc: "C" art: "Arturo" nim: "Nim" coffee: "CoffeeScript" ], sort.descending 'a
    ensure -> (#[nim: "Nim" langc: "C" coffee: "CoffeeScript" art: "Arturo" ])
        = a
    passed
    
    
    ; .sensitive
    
    a: ["c" "C" "CoffeeScript" "nim" "Arturo" "coffeescript" "arturo" "Nim"]
    sort.sensitive 'a
    ensure -> ["Arturo" "C" "CoffeeScript" "Nim" "arturo" "c" "coffeescript" "nim"]
        = a
    passed
    
    a: ["c" "C" "CoffeeScript" "nim" "Arturo" "coffeescript" "arturo" "Nim"]
    sort.sensitive.descending 'a
    ensure -> ["nim" "coffeescript" "c" "arturo" "Nim" "CoffeeScript" "C" "Arturo"]
        =  a
    passed
    
    
    ; .as
      
    a: ["uno","dos","tres","Uno","perversión","ábaco","abismo", "aberración"]
    sort.as: 'es 'a
    ensure -> ["ábaco" "aberración" "abismo" "dos" "perversión" "tres" "uno" "Uno"]
        = a
    passed
    
    a: ["uno","dos","tres","Uno","perversión","ábaco","abismo", "aberración"]
    sort.descending.as: 'es 'a
    ensure -> ["uno" "Uno" "tres" "perversión" "dos" "abismo" "aberración" "ábaco"]
        = a
    passed
    
    
    ; .ascii
    
    
    a: ["uno","dos","tres","Uno","perversión","ábaco","abismo", "aberración"]
    sort.ascii 'a
    ensure -> ["ábaco" "aberración" "abismo" "dos" "perversión" "tres" "uno" "Uno"]
        = a
    passed
    
    a: ["uno","dos","tres","Uno","perversión","ábaco","abismo", "aberración"]
    sort.descending.ascii 'a
    ensure -> ["uno" "Uno" "tres" "perversión" "dos" "abismo" "aberración" "ábaco"]
       = a
    passed
    
    
]

topic "sort - .values"
do [
    
    
    ensure -> (#[age: 35 income: 5000 surname: "Doe" name: "John" ]) 
        = sort.values #[ name: "John" surname: "Doe" age: 35 income: 5000]
    passed
    
    ensure -> (#[name: "John" surname: "Doe" age: 35 income: 5000 ]) 
        = sort.values.descending #[ name: "John" surname: "Doe" age: 35 income: 5000]
    passed
    
    
    ; .sensitive
    
    ensure -> (#[a: "A" b: "c" c: "a" d: "C" e: "b" g: "B" ])
        = sort.sensitive #[b: "c" a: "A"  c: "a" e: "b" d:"C" g: "B" ]
    passed
    
    ensure -> (#[g: "B" e: "b" d: "C" c: "a" b: "c" a: "A" ])
        = sort.sensitive.descending #[b: "c" a: "A"  c: "a" e: "b" d:"C" g: "B" ]
    passed
    
    ensure -> (#[a: "A" g: "B" d: "C" c: "a" e: "b" b: "c" ])
        = sort.sensitive.values #[b: "c" a: "A"  c: "a" e: "b" d:"C" g: "B" ]
    passed
    
    ensure -> (#[b: "c" e: "b" c: "a" d: "C" g: "B" a: "A" ])
        = sort.sensitive.descending.values #[b: "c" a: "A"  c: "a" e: "b" d:"C" g: "B" ]
    passed
    
    
    ; .as
    
    a: #[a: "uno", b:"dos",c:"tres",d:"Uno",e:"perversión",f:"ábaco",g:"abismo", h:"aberración"]
      
    ensure -> (#[f: "ábaco" h: "aberración" g: "abismo" b: "dos" e: "perversión" c: "tres" a: "uno" d: "Uno" ])
        = sort.values.as: 'es a
    passed
    
    ensure -> (#[a: "uno" d: "Uno" c: "tres" e: "perversión" b: "dos" g: "abismo" h: "aberración" f: "ábaco" ])
        = sort.values.descending.as: 'es a
    passed
    
    
    ; .ascii
    
    a: #[a: "uno", b:"dos",c:"tres",d:"Uno",e:"perversión",f:"ábaco",g:"abismo", h:"aberración"]
    
    ensure -> (#[f: "ábaco" h: "aberración" g: "abismo" b: "dos" e: "perversión" c: "tres" a: "uno" d: "Uno" ])
        = sort.values.ascii a
    passed
    
    ensure -> (#[a: "uno" d: "Uno" c: "tres" e: "perversión" b: "dos" g: "abismo" h: "aberración" f: "ábaco" ])
        = sort.values.descending.ascii a
    passed
    
]

topic "sort - .values (literal)"
do [
    
    user: #[ name: "John" surname: "Doe" age: 35 income: 5000]
    sort.values 'user
    ensure -> (#[age: 35 income: 5000 surname: "Doe" name: "John" ]) 
        = user
    passed
    
    user: #[ name: "John" surname: "Doe" age: 35 income: 5000]
    sort.values.descending 'user
    ensure -> (#[name: "John" surname: "Doe" age: 35 income: 5000 ]) 
        = user
    passed
    
    
    ; .sensitive
    
    a: #[b: "c" a: "A"  c: "a" e: "b" d:"C" g: "B" ]
    sort.sensitive 'a
    ensure -> (#[a: "A" b: "c" c: "a" d: "C" e: "b" g: "B" ])
        = a
    passed
    
    a: #[b: "c" a: "A"  c: "a" e: "b" d:"C" g: "B" ]
    sort.sensitive.descending 'a
    ensure -> (#[g: "B" e: "b" d: "C" c: "a" b: "c" a: "A" ])
        = a
    passed
    
    a: #[b: "c" a: "A"  c: "a" e: "b" d:"C" g: "B" ]
    sort.sensitive.values 'a
    ensure -> (#[a: "A" g: "B" d: "C" c: "a" e: "b" b: "c" ])
        = a
    passed
    
    a: #[b: "c" a: "A"  c: "a" e: "b" d:"C" g: "B" ]
    sort.sensitive.descending.values 'a
    ensure -> (#[b: "c" e: "b" c: "a" d: "C" g: "B" a: "A" ])
        = a
    passed
    
    
    ; .as
    
    a: #[a: "uno", b:"dos",c:"tres",d:"Uno",e:"perversión",f:"ábaco",g:"abismo", h:"aberración"]
    sort.values.as: 'es 'a
    ensure -> (#[f: "ábaco" h: "aberración" g: "abismo" b: "dos" e: "perversión" c: "tres" a: "uno" d: "Uno" ])
        = a
    passed
    
    a: #[a: "uno", b:"dos",c:"tres",d:"Uno",e:"perversión",f:"ábaco",g:"abismo", h:"aberración"]
    sort.values.descending.as: 'es 'a
    ensure -> (#[a: "uno" d: "Uno" c: "tres" e: "perversión" b: "dos" g: "abismo" h: "aberración" f: "ábaco" ])
        = a
    passed
    
    
    ; .ascii
    
    a: #[a: "uno", b:"dos",c:"tres",d:"Uno",e:"perversión",f:"ábaco",g:"abismo", h:"aberración"]
    sort.values.ascii 'a
    ensure -> (#[f: "ábaco" h: "aberración" g: "abismo" b: "dos" e: "perversión" c: "tres" a: "uno" d: "Uno" ])
        = a
    passed
    
    a: #[a: "uno", b:"dos",c:"tres",d:"Uno",e:"perversión",f:"ábaco",g:"abismo", h:"aberración"]
    sort.values.descending.ascii 'a
    ensure -> (#[a: "uno" d: "Uno" c: "tres" e: "perversión" b: "dos" g: "abismo" h: "aberración" f: "ábaco" ])
        = sort.values.descending.ascii a
    passed
    
]

topic "sort - .by"
do [
    
    users: @[
        #[ name: "John" surname: "Doe" ]
        #[ name: "Jane" surname: "Doe" ]
        #[ name: "John" surname: "Wick" ]
        #[ name: "Arnold" surname: "Schwarzenegger" ]
    ]

    result: @[
        #[name: "John" surname: "Doe" ] 
        #[name: "Jane" surname: "Doe" ] 
        #[name: "Arnold" surname: "Schwarzenegger" ] 
        #[name: "John" surname: "Wick" ]
    ]
    
      
    ; => SIGSEGV: Illegal storage access. (Attempt to read from nil?) 
    ; ensure -> result = sort.by: "surname" users
    ; ensure -> result = sort.by: 'surname users
    ; passed
    
    
    ; .descending
    
    users: @[
        #[ name: "John" surname: "Doe" ]
        #[ name: "Jane" surname: "Doe" ]
        #[ name: "John" surname: "Wick" ]
        #[ name: "Arnold" surname: "Schwarzenegger" ]
    ]
    
    result: [
        #[name: "John" surname: "Wick" ]
        #[name: "Arnold" surname: "Schwarzenegger" ] 
        #[name: "John" surname: "Doe" ] 
        #[name: "Jane" surname: "Doe" ] 
    ]
        
    ; => SIGSEGV: Illegal storage access. (Attempt to read from nil?) 
    ; ensure -> result = sort.descending.by: "surname" users
    ; ensure -> result = sort.descending.by: 'surname users
    ; passed
    
    
    
    ; .sensitive
    
    users: @[
        #[ name: "John" surname: "poe" ]
        #[ name: "Jane" surname: "Poe" ]
        #[ name: "John" surname: "Paul" ]
        #[ name: "Arnold" surname: "paul" ]
    ]
    
    result: [
        #[ name: "John" surname: "Paul" ]
        #[ name: "Jane" surname: "Poe" ]
        #[ name: "Arnold" surname: "paul" ]
        #[ name: "John" surname: "poe" ]
    ]
   
    ; => SIGSEGV: Illegal storage access. (Attempt to read from nil?)      
    ; ensure -> result = sort.sensitive.by: "surname" users
    ; ensure -> result = sort.sensitive.by: 'surname users
    ; passed
    
    
    
    ; .as
    
    ; words: @[
    ;     #[a: "uno" b: "ábaco"]
    ;     #[a: "dos" b: "perversión"]
    ;     #[a: "tres" b: "aberración"]
    ;     #[a: "abismo" b: "abaco"]
    ; ]
    
    ; result: [
    ;     #[a: "abismo" b: "abaco" ] 
    ;     #[a: "uno" b: "ábaco" ]
    ;     #[a: "tres" b: "aberración" ] 
    ;     #[a: "dos" b: "perversión" ] 
    ; ]
    
    ; ensure -> result = sort.sensitive.by: "b" words
    ; ensure -> result = sort.sensitive.by: 'b words
    ; passed
    
    
    
    ; .ascii
    
    ; words: @[
    ;     #[a: "uno" b: "ábaco"]
    ;     #[a: "dos" b: "perversión"]
    ;     #[a: "tres" b: "aberración"]
    ;     #[a: "abismo" b: "abaco"]
    ; ]
    
    ; result: [
    ;     #[a: "abismo" b: "abaco" ] 
    ;     #[a: "uno" b: "ábaco" ]
    ;     #[a: "tres" b: "aberración" ] 
    ;     #[a: "dos" b: "perversión" ] 
    ; ]
    
    ; ensure -> result = sort.ascii.by: "b" words
    ; ensure -> result = sort.ascii.by: 'b words
    ; passed
         
]


topic "sorted?"
do [

    ensure -> sorted? [1 2 3 4 5]
    ensure -> sorted? ["Arturo" "Python" "Ruby"]
    passed
    
    ensure -> not? sorted? [4 3 2 1 5]
    ensure -> not? sorted? [5 4 3 2 1] 
    ensure -> not? sorted? ["Python" "Ruby" "Arturo"]
    ensure -> not? sorted? ["Ruby" "Python" "Arturo"] 
    passed
    
    ; .descending
    ensure -> sorted?.descending [5 4 3 2 1]
    ensure -> sorted?.descending ["Ruby" "Python" "Arturo"] 
    passed
    
    ensure -> not? sorted?.descending [4 3 2 1 5]
    ensure -> not? sorted?.descending [1 2 3 4 5]
    ensure -> not? sorted?.descending ["Python" "Ruby" "Arturo"]
    ensure -> not? sorted?.descending ["Arturo" "Python" "Ruby"]
    passed

]

topic "split - + .every"
do [
    
    ensure -> ["A" "r" "t" "u" "r" "o"] = split "Arturo"
    passed
    
    ensure -> ["Art" "uro"] = split.every: 3 "Arturo"
    passed
    
    ; Don't do anyting for :block type
    ensure -> [[1 2 3] [4 5 6] [7 8]] = split [[1 2 3] [4 5 6] [7 8]]
    passed
    
    ensure -> [[[1 2 3] [4 5 6]] [[7 8]]] = split.every: 2 [[1 2 3] [4 5 6] [7 8]]
    passed
    
]

topic "split - + .every (literal)"
do [
    
    a: "Arturo", split 'a
    ensure -> ["A" "r" "t" "u" "r" "o"] = a
    passed
    
    a: "Arturo", split.every: 3 'a
    ensure -> ["Art" "uro"] = a
    passed
    
    ; Don't do anyting for :block type
    a: [[1 2 3] [4 5 6] [7 8]], split 'a
    ensure -> [[1 2 3] [4 5 6] [7 8]] = a
    passed
    
    a: [[1 2 3] [4 5 6] [7 8]], split.every: 2 'a
    ensure -> [[[1 2 3] [4 5 6]] [[7 8]]] = a
    passed
    
]

topic "split - .words"
do [
    
    ensure -> ["Arturo" "Programming" "Language"] = split.words "Arturo Programming Language"
    passed
    
    ; Don't change behavior
    ensure -> ["Arturo" "Programming" "Language"] = split.words.every:2 "Arturo Programming Language"
    passed
    
]

topic "split - .words (literal)"
do [
    
    a: "Arturo Programming Language", split.words 'a
    ensure -> ["Arturo" "Programming" "Language"] = a
    passed
    
    ; Don't change behavior
    a: "Arturo Programming Language", split.words.every:2 'a
    ensure -> ["Arturo" "Programming" "Language"] = a
    passed
    
]

topic "split - .lines"
do [
    
    string: {
        {
            "object": "value",
            "array": ["value", "value"],
        }
    }
    
    expected: ["{" "    \"object\": \"value\"," "    \"array\": [\"value\", \"value\"]," "}"]
    
    ensure -> expected = split.lines string 
    passed
    
    ; Don't change behavior
    ensure -> expected = split.lines.every: 2 string 
    passed
    
]

topic "split - .lines (literal)"
do [
    
    string: {
        {
            "object": "value",
            "array": ["value", "value"],
        }
    }
    
    expected: ["{" "    \"object\": \"value\"," "    \"array\": [\"value\", \"value\"]," "}"]
    
    split.lines 'string 
    
    ensure -> expected = string
    passed
    
    
    string: {
        {
            "object": "value",
            "array": ["value", "value"],
        }
    }
    
    ; Don't change behavior
    split.lines.every: 2 'string 
    ensure -> expected = string
    passed
    
]

topic "split - .by"
do [
    ensure -> ["Arturo" " Nim" " Ruby" " Python", " C", " CoffeeScript"] 
        = split.by: "," "Arturo, Nim, Ruby, Python, C, CoffeeScript"
    passed
    
    ensure -> ["Arturo" " Nim" " Ruby" " Python", " C", " CoffeeScript"] 
        = split.by: {/,/} "Arturo, Nim, Ruby, Python, C, CoffeeScript"
    passed
    
    sample: {
        Arturo is an independently-developed,
        modern programming language,
        vaguely related to various other ones
        - including but not limited to:
        Logo, Rebol, Forth, Ruby, Haskell, D, Smalltalk, Tcl,
        and Lisp.
    }
    
    result: [
        "Arturo is an independently" "developed" 
        "modern programming language" 
        "vaguely related to various other ones" 
        " including but not limited to" 
        "Logo" " Rebol" " Forth" " Ruby" " Haskell" 
        " D" " Smalltalk" " Tcl" "and Lisp"
    ]
    
    ensure -> result
        = split.by: ["," "-" ":" "\n" "."] sample
    passed

]

topic "split - .by (literal)"
do [
    sample: "Arturo, Nim, Ruby, Python, C, CoffeeScript", split.by: "," 'sample
    ensure -> ["Arturo" " Nim" " Ruby" " Python", " C", " CoffeeScript"] 
        = sample
    passed
    
    sample: "Arturo, Nim, Ruby, Python, C, CoffeeScript", split.by: {/,/} 'sample 
    ensure -> ["Arturo" " Nim" " Ruby" " Python", " C", " CoffeeScript"] 
        = sample
    passed
    
    sample: {
        Arturo is an independently-developed,
        modern programming language,
        vaguely related to various other ones
        - including but not limited to:
        Logo, Rebol, Forth, Ruby, Haskell, D, Smalltalk, Tcl,
        and Lisp.
    }
    
    result: [
        "Arturo is an independently" "developed" 
        "modern programming language" 
        "vaguely related to various other ones" 
        " including but not limited to" 
        "Logo" " Rebol" " Forth" " Ruby" " Haskell" 
        " D" " Smalltalk" " Tcl" "and Lisp"
    ]
    
    split.by: ["," "-" ":" "\n" "."] 'sample
    ensure -> result = sample
    passed

]

topic "split - .at"
do [
    
    ensure -> ["hell" "oworld"] = split.at: 4 "helloworld"
    passed
    
    ensure -> [["Arturo" " Nim" " Ruby" " Python"] [" C" " CoffeeScript"]] 
        = split.at: 4 ["Arturo" " Nim" " Ruby" " Python", " C", " CoffeeScript"]  
    passed
    
]

topic "split - .at (literal)"
do [
    
    a: "helloworld", split.at: 4 'a
    ensure -> ["hell" "oworld"] = a
    passed
    
    ; Not working for literals
    ; a: ["Arturo" " Nim" " Ruby" " Python", " C", " CoffeeScript"], split.at: 4 'a
    ; print as.code a ; => [["Arturo" " Nim" " Ruby" " Python" " C"] [" C" " CoffeeScript"]]
    ; ensure -> [["Arturo" " Nim" " Ruby" " Python"] [" C" " CoffeeScript"]] = a
    ; passed
    
]

topic "split - .path"
do [
    
    (sys\os = "windows")? [
            ; Accepts \\ and / paths
            ensure -> ["directory" "wofilerld"] = split.path "directory\\wofilerld"
            ensure -> ["usr" "bin"] = split.path "\\usr\\bin"
            passed
            
            ensure -> ["directory" "wofilerld"] = split.path "directory/wofilerld"
            ensure -> ["usr" "bin"] = split.path "/usr/bin"
            passed
        
        ][
            ; Accepts / paths
            ensure -> ["directory" "wofilerld"] = split.path "directory/wofilerld"
            passed
            
            ensure -> ["usr" "bin"] = split.path "/usr/bin"
            passed
            
    ]
    
]

topic "split - .path (literal)"
do [
    
    (sys\os = "windows")? [
            ; Accepts \\ and / paths
            p: "directory\\wofilerld", split.path 'p
            p2: "\\usr\\bin", split.path 'p2
            ensure -> ["directory" "wofilerld"] = p
            ensure -> ["usr" "bin"] = p2
            passed
            
            p: "directory/wofilerld", split.path 'p
            p2: "/usr/bin", split.path 'p2
            ensure -> ["directory" "wofilerld"] = p
            ensure -> ["usr" "bin"] = p2
            passed
        
        ][
            ; Accepts / paths
            p: "directory/wofilerld", split.path 'p
            ensure -> ["directory" "wofilerld"] = p
            passed
            
            p: "/usr/bin", split.path 'p
            ensure -> ["usr" "bin"] =  p
            passed
            
    ]
    
]


topic "squeeze"
do [

    ensure -> [1 2 3 4 2 3 4 5 6 7] 
        = squeeze [1 1 2 3 4 2 3 4 4 5 5 6 7]
    passed

    ensure -> [1 [4 2 3] 1 2 3 [4 2 3] 4 5 [6 7]] 
        = squeeze [1 [4 2 3] 1 2 3 [4 2 3] 4 4 5 5 [6 7] [6 7]]
    passed
    
    ensure -> "helo world" = squeeze "hellllo wooooorrrrld"
    passed

]

topic "squeeze - (literal)"
do [

    a: [1 1 2 3 4 2 3 4 4 5 5 6 7], squeeze 'a
    ensure -> [1 2 3 4 2 3 4 5 6 7] =  a
    passed

    a: [1 [4 2 3] 1 2 3 [4 2 3] 4 4 5 5 [6 7] [6 7]]
    squeeze 'a
    ensure -> [1 [4 2 3] 1 2 3 [4 2 3] 4 5 [6 7]] = a
    passed
    
    a: "hellllo wooooorrrrld", squeeze 'a
    ensure -> "helo world" =  a
    passed

]

topic "take"
do [
    ensure -> "some" = take "some text" 4   
    passed
    
    ensure -> [Arturo Nim] = take [Arturo Nim C Rust Cobol] 2 
    passed
    
    ensure -> [0 1 2 3] = take 0..10 4 
    passed
]

topic "take - (literal)"
do [
    
    a: "some text", take 'a 4   
    ensure -> "some" = a
    passed
    
    a: [Arturo Nim C Rust Cobol], take 'a 2 
    ensure -> [Arturo Nim] = a
    passed
    
    a: 0..10,  take 'a 4 
    ensure -> [0 1 2 3] = a
    passed
    
]


topic "tally"
do [
    ensure -> (#[h: 1 e: 1 l: 3 o: 2 W: 1 r: 1 d: 1 ])
        = tally "helloWorld"
    passed
    
    ensure -> (#["1": 5 "2": 5 "4": 3 "3": 2 "5": 3 "6": 3 "7": 1 ])
        = tally [1 2 4 1 3 5 6 2 6 3 5 7 2 4 2 4 5 6 2 1 1 1]
    passed
]


topic "unique"
do [
    
    ensure -> [1 2 4 3] = unique [1 2 4 1 3 2]
    passed
    
    ensure -> "helo wrd" = unique "hellllo wooooorrrrld"
    passed
    
    a: (unique.id "art-")
    ensure -> prefix? a "art-"
    ensure -> 4 < size a
    passed
    
]

topic "unique - literal"
do [
    
    a: [1 2 4 1 3 2], unique 'a
    ensure -> [1 2 4 3] = a
    passed
    
    a: "hellllo wooooorrrrld", unique 'a
    ensure -> "helo wrd" = a
    passed
    
    ; Don't work for literals
    a: "art-", unique.id 'a
    ensure -> "art-" = a
    ensure -> 4 = size a
    passed
    
]


topic "values - :dictionary"
do [
    
    user: #[
        name: "John"
        surname: "Doe"
    ]

    ensure -> ["John" "Doe"] = values user
    passed
]

topic "values - :object"
do [
    define :person [name, surname][]
    p: to :person ["John" "Doe"]
    
    ensure -> ["John" "Doe"] = values p
    passed
    
]

topic "values - :block"
do [
    
    ensure -> ["zero" "one" "two"] = values ["zero" "one" "two"]
    passed
    
]

topic "values - :range"
do [
    ensure -> [0 1 2 3 4 5 6 7 8 9 10] = values range 0 10
    passed
    ensure -> [5 6 7 8 9 10] = values 5..10
    passed
]

topic "zero?"
do [

    ensure -> zero? null
    ensure -> zero? ø 
    ensure -> not? zero? infinite
    ensure -> not? zero? ∞
    passed 

    ensure -> zero? 0 
    ensure -> not? zero? 1 
    ensure -> not? zero? 5
    passed

    ensure -> zero? 0.0 
    ensure -> not? zero? 0.1 
    ensure -> not? zero? 1.0
    ensure -> not? zero? 1.1
    ensure -> not? zero? 5
    passed
    
    ensure -> zero? ""
    ensure -> not? zero? "0" 
    ensure -> not? zero? "1"
    ensure -> not? zero? "Arturo" 
    passed
    
    ensure -> zero? #[] 
    ensure -> not? zero? #[name: "Jane"]
    ensure -> not? zero? #[name: "Jane" surname: "Doe"]
    passed
    
    define :person [name, surname][]
    define :pet [name][]
    ensure -> zero? to :pet []
    ensure -> zero? to :person []
    ensure -> not? zero? to :pet ["Johnis"]
    ensure -> not? zero? to :person ["John"]
    ensure -> not? zero? to :person ["John" "Doe"]
    passed
    
    ensure -> zero? [] 
    ensure -> not? zero? [a]
    ensure -> not? zero? [a b]
    ensure -> not? zero? [a b c d e f]
    passed
    
    ; range always have at least one element
    ensure -> not? zero? 0..0
    ensure -> not? zero? 0..1
    ensure -> not? zero? 0..10
    passed

]<|MERGE_RESOLUTION|>--- conflicted
+++ resolved
@@ -579,11 +579,7 @@
 
     ensure -> 5 = first 5..10
     passed
-<<<<<<< HEAD
-    ensure -> (@5..7) = first.n: 3 5..10
-=======
-    ensure -> (to :block 5..7) = @first.n: 3 5..10
->>>>>>> a47d5846
+    ensure -> (@5..7) = @first.n: 3 5..10
     passed
     
     
