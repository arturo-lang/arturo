--- conflicted
+++ resolved
@@ -930,15 +930,9 @@
     if zip.c.addr.mz_zip_reader_is_file_a_directory(i.mz_uint) == MZ_TRUE: continue
     yield (i, zip.get_file_name(i))
 
-<<<<<<< HEAD
-func file_index_inexact(zip: var Zip, path: string): int =
-  # returns file index per file path. Tries inexact search if exact search fails.
-  # Throws exception if path is ambigous
-=======
 func file_index_inexact(zip: var Zip, path: string): int = 
   ## returns file index per file path. Tries inexact search if exact search fails.
   ## Throws exception if path is ambigous
->>>>>>> be47d3b3
   result = zip.c.addr.mz_zip_reader_locate_file(path, "", 0)
   if result == -1:
     for i, f in zip:
