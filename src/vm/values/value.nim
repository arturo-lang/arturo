#=======================================================
# Arturo
# Programming Language + Bytecode VM compiler
# (c) 2019-2022 Yanis Zafirópulos
#
# @file: vm/values/value.nim
#=======================================================

## Arturo's main Value object.

# TODO(VM/values/value) General cleanup needed
#  There are various pieces of commented-out code that make the final result pretty much illegible. Let's clean this up.
#  labels: vm, values, cleanup

#=======================================
# Libraries
#=======================================

import hashes, lenientops
import macros, math, sequtils, strutils
import sugar, tables, times, unicode

when not defined(NOSQLITE):
    import db_sqlite as sqlite
    #import db_mysql as mysql

when defined(WEB):
    import std/jsbigints

when not defined(NOGMP):
    import helpers/bignums as BignumsHelper

when not defined(WEB):
    import vm/errors

import vm/values/custom/[vbinary, vcolor, vcomplex, vlogical, vquantity, vrational, vregex, vsymbol]

import vm/values/clean
import vm/values/types
export types

#=======================================
# Pragmas
#=======================================

{.push overflowChecks: on.}

#=======================================
# Constants
#=======================================

const
    NoValues*       = @[]

#=======================================
# Fixed Values
#=======================================

template makeConst(v: Value): untyped =
  var res = v
  res.readOnly = true
  res

let
<<<<<<< HEAD
    I0*             = makeConst Value(kind: Integer, iKind: NormalInteger, i: 0)      ## constant 0
    I1*             = makeConst Value(kind: Integer, iKind: NormalInteger, i: 1)      ## constant 1
    I2*             = makeConst Value(kind: Integer, iKind: NormalInteger, i: 2)      ## constant 2
    I3*             = makeConst Value(kind: Integer, iKind: NormalInteger, i: 3)      ## constant 3
    I4*             = makeConst Value(kind: Integer, iKind: NormalInteger, i: 4)      ## constant 4
    I5*             = makeConst Value(kind: Integer, iKind: NormalInteger, i: 5)      ## constant 5
    I6*             = makeConst Value(kind: Integer, iKind: NormalInteger, i: 6)      ## constant 6
    I7*             = makeConst Value(kind: Integer, iKind: NormalInteger, i: 7)      ## constant 7
    I8*             = makeConst Value(kind: Integer, iKind: NormalInteger, i: 8)      ## constant 8
    I9*             = makeConst Value(kind: Integer, iKind: NormalInteger, i: 9)      ## constant 9
    I10*            = makeConst Value(kind: Integer, iKind: NormalInteger, i: 10)     ## constant 10
    I11*            = makeConst Value(kind: Integer, iKind: NormalInteger, i: 11)     ## constant 11
    I12*            = makeConst Value(kind: Integer, iKind: NormalInteger, i: 12)     ## constant 12
    I13*            = makeConst Value(kind: Integer, iKind: NormalInteger, i: 13)     ## constant 13
    I14*            = makeConst Value(kind: Integer, iKind: NormalInteger, i: 14)     ## constant 14
    I15*            = makeConst Value(kind: Integer, iKind: NormalInteger, i: 15)     ## constant 15

    I1M*            = makeConst Value(kind: Integer, iKind: NormalInteger, i: -1)     ## constant -1

    F0*             = makeConst Value(kind: Floating, f: 0.0)                         ## constant 0.0
    F1*             = makeConst Value(kind: Floating, f: 1.0)                         ## constant 1.0
    F2*             = makeConst Value(kind: Floating, f: 2.0)                         ## constant 2.0

    F1M*            = makeConst Value(kind: Floating, f: -1.0)                        ## constant -1.0

    VTRUE*          = makeConst Value(kind: Logical, flags: {isTrue})                         ## constant True
    VFALSE*         = makeConst Value(kind: Logical, flags: {})                        ## constant False
    VMAYBE*         = makeConst Value(kind: Logical, flags: {isMaybe})                        ## constant Maybe

    VNULL*          = makeConst Value(kind: Null)                                     ## constant Null

    VEMPTYSTR*      = makeConst Value(kind: String, s: "")                                    ## constant ""
    VEMPTYARR*      = makeConst Value(kind: Block, a: @[], data: nil)                         ## constant []
    VEMPTYDICT*     = makeConst Value(kind: Dictionary, d: initOrderedTable[string,Value]())  ## constant #[]

    VSTRINGT*       = makeConst Value(kind: Type, tpKind: BuiltinType, t: String)     ## constant ``:string``
    VINTEGERT*      = makeConst Value(kind: Type, tpKind: BuiltinType, t: Integer)    ## constant ``:integer``

    VNOTHING*       = makeConst Value(kind: Nothing)                                  ## constant Nothing
=======
    I0*             = Value(kind: Integer, iKind: NormalInteger, i: 0, readonly: true)      ## constant 0
    I1*             = Value(kind: Integer, iKind: NormalInteger, i: 1, readonly: true)      ## constant 1
    I2*             = Value(kind: Integer, iKind: NormalInteger, i: 2, readonly: true)      ## constant 2
    I3*             = Value(kind: Integer, iKind: NormalInteger, i: 3, readonly: true)      ## constant 3
    I4*             = Value(kind: Integer, iKind: NormalInteger, i: 4, readonly: true)      ## constant 4
    I5*             = Value(kind: Integer, iKind: NormalInteger, i: 5, readonly: true)      ## constant 5
    I6*             = Value(kind: Integer, iKind: NormalInteger, i: 6, readonly: true)      ## constant 6
    I7*             = Value(kind: Integer, iKind: NormalInteger, i: 7, readonly: true)      ## constant 7
    I8*             = Value(kind: Integer, iKind: NormalInteger, i: 8, readonly: true)      ## constant 8
    I9*             = Value(kind: Integer, iKind: NormalInteger, i: 9, readonly: true)      ## constant 9
    I10*            = Value(kind: Integer, iKind: NormalInteger, i: 10, readonly: true)     ## constant 10
    I11*            = Value(kind: Integer, iKind: NormalInteger, i: 11, readonly: true)     ## constant 11
    I12*            = Value(kind: Integer, iKind: NormalInteger, i: 12, readonly: true)     ## constant 12
    I13*            = Value(kind: Integer, iKind: NormalInteger, i: 13, readonly: true)     ## constant 13
    I14*            = Value(kind: Integer, iKind: NormalInteger, i: 14, readonly: true)     ## constant 14
    I15*            = Value(kind: Integer, iKind: NormalInteger, i: 15, readonly: true)     ## constant 15

    I1M*            = Value(kind: Integer, iKind: NormalInteger, i: -1, readonly: true)     ## constant -1

    F0*             = Value(kind: Floating, f: 0.0, readonly: true)                         ## constant 0.0
    F1*             = Value(kind: Floating, f: 1.0, readonly: true)                         ## constant 1.0
    F2*             = Value(kind: Floating, f: 2.0, readonly: true)                         ## constant 2.0

    F1M*            = Value(kind: Floating, f: -1.0, readonly: true)                        ## constant -1.0

    VTRUE*          = Value(kind: Logical, b: True, readonly: true)                         ## constant True
    VFALSE*         = Value(kind: Logical, b: False, readonly: true)                        ## constant False
    VMAYBE*         = Value(kind: Logical, b: Maybe, readonly: true)                        ## constant Maybe

    VNULL*          = Value(kind: Null, readonly: true)                                     ## constant Null

    VEMPTYSTR*      = Value(kind: String, s: "", readonly: true)                                    ## constant ""
    VEMPTYARR*      = Value(kind: Block, a: @[], data: nil, readonly: true)                         ## constant []
    VEMPTYDICT*     = Value(kind: Dictionary, d: initOrderedTable[string,Value](), readonly: true)  ## constant #[]

    VSTRINGT*       = Value(kind: Type, tpKind: BuiltinType, t: String, readonly: true)     ## constant ``:string``
    VINTEGERT*      = Value(kind: Type, tpKind: BuiltinType, t: Integer, readonly: true)    ## constant ``:integer``
>>>>>>> 97ae5359

    #--------

    NoAliasBinding*     = AliasBinding(precedence: PostfixPrecedence, name: nil)

#=======================================
# Variables
#=======================================

var 
    TypeLookup = initOrderedTable[string,Value]()

    # global implementation references
    AddF*, SubF*, MulF*, DivF*, FdivF*, ModF*, PowF*            : Value
    NegF*, BNotF*, BAndF*, BOrF*, ShlF*, ShrF*                  : Value
    NotF*, AndF*, OrF*                                          : Value 
    EqF*, NeF*, GtF*, GeF*, LtF*, LeF*                          : Value
    IfF*, IfEF*, UnlessF*, ElseF*, SwitchF*, WhileF*, ReturnF*  : Value
    ToF*, PrintF*                                               : Value
    GetF*, SetF*                                                : Value
    ArrayF*, DictF*, FuncF*                                     : Value
    RangeF*, LoopF*, MapF*, SelectF*                            : Value
    SizeF*, ReplaceF*, SplitF*, JoinF*, ReverseF*               : Value 
    IncF*, DecF*                                                : Value

#=======================================
# Forward Declarations
#=======================================

func newDictionary*(d: sink ValueDict = initOrderedTable[string,Value]()): Value {.inline.}
func valueAsString*(v: Value): string {.inline,enforceNoRaises.}
proc `+`*(x: Value, y: Value): Value
proc `-`*(x: Value, y: Value): Value
proc `*`*(x: Value, y: Value): Value
proc `/`*(x: Value, y: Value): Value
proc `//`*(x: Value, y: Value): Value
func hash*(v: Value): Hash {.inline.}

#=======================================
# Constructors
#=======================================

proc newLogical*(b: VLogical): Value {.inline, enforceNoRaises.} =
    if b==True: VTRUE
    elif b==False: VFALSE
    else: VMAYBE

proc newLogical*(b: bool): Value {.inline, enforceNoRaises.} =
    if b: VTRUE
    else: VFALSE

proc newLogical*(s: string): Value {.inline, enforceNoRaises.} =
    ## create Logical value from string
    if s=="true": newLogical(True)
    elif s=="false": newLogical(False)
    else: newLogical(Maybe)

proc newLogical*(i: int): Value {.inline, enforceNoRaises.} =
    ## create Logical value from int
    if i==1: newLogical(True)
    elif i==0: newLogical(False)
    else: newLogical(Maybe)

when defined(WEB):
    proc newInteger*(bi: JsBigInt): Value {.inline.} =
        result = Value(kind: Integer, iKind: BigInteger, bi: bi)

when not defined(NOGMP):
    proc newInteger*(bi: Int): Value {.inline.} =
        result = Value(kind: Integer, iKind: BigInteger, bi: bi)

func newInteger*(i: int): Value {.inline, enforceNoRaises.} =
    ## create Integer value from int
    result = Value(kind: Integer, iKind: NormalInteger, i: i)

func newInteger*(i: int64): Value {.inline, enforceNoRaises.} =
    ## create Integer value from int64
    newInteger((int)(i))

proc newInteger*(i: string, lineno: int = 1): Value {.inline.} =
    ## create Integer value from string
    try:
        return newInteger(parseInt(i))
    except ValueError:
        when defined(WEB):
            return newInteger(big(i.cstring))
        elif not defined(NOGMP):
            return newInteger(newInt(i))
        else:
            RuntimeError_IntegerParsingOverflow(lineno, i)

func newBigInteger*(i: int): Value {.inline.} =
    ## create Integer (BigInteger) value from int
    when defined(WEB):
        result = Value(kind: Integer, iKind: BigInteger, bi: big(i))
    elif not defined(NOGMP):
        result = Value(kind: Integer, iKind: BigInteger, bi: newInt(i))

func newFloating*(f: float): Value {.inline, enforceNoRaises.} =
    ## create Floating value from float
    Value(kind: Floating, f: f)

func newFloating*(f: int): Value {.inline, enforceNoRaises.} =
    ## create Floating value from int
    Value(kind: Floating, f: (float)(f))

proc newFloating*(f: string): Value {.inline.} =
    ## create Floating value from string
    return newFloating(parseFloat(f))

func newComplex*(com: VComplex): Value {.inline.} =
    ## create Complex value from VComplex
    Value(kind: Complex, z: com)

func newComplex*(fre: float, fim: float): Value {.inline.} =
    ## create Complex value from real + imaginary parts (float)
    Value(kind: Complex, z: VComplex(re: fre, im: fim))

func newComplex*(fre: Value, fim: Value): Value {.inline.} =
    ## create Complex value from real + imaginary parts (Value)
    var r: float
    var i: float

    if fre.kind==Integer: r = (float)(fre.i)
    else: r = fre.f

    if fim.kind==Integer: i = (float)(fim.i)
    else: i = fim.f

    newComplex(r,i)

func newRational*(rat: VRational): Value {.inline, enforceNoRaises.} =
    ## create Rational value from VRational
    Value(kind: Rational, rat: rat)

func newRational*(num: int, den: int): Value {.inline.} =
    ## create Rational value from numerator + denominator (int)
    Value(kind: Rational, rat: initRational(num, den))

func newRational*(n: int): Value {.inline.} =
    ## create Rational value from int
    Value(kind: Rational, rat: toRational(n))

func newRational*(n: float): Value {.inline.} =
    ## create Rational value from float
    Value(kind: Rational, rat: toRational(n))

func newRational*(num: Value, den: Value): Value {.inline, enforceNoRaises.} =
    ## create Rational value from numerator + denominator (Value)
    newRational(num.i, den.i)

func newVersion*(v: string): Value {.inline.} =
    ## create Version value from string
    var numPart = ""
    var extraPart = ""
    var lastIndex : int
    for i, c in v:
        lastIndex = i
        if c notin {'+','-'}:
            numPart.add(c)
        else:
            extraPart &= c
            break

    extraPart &= v[lastIndex+1 .. ^1]

    let parts: seq[string] = numPart.split(".")
    Value(kind: Version,
        version: VVersion(
            major: parseInt(parts[0]),
            minor: parseInt(parts[1]),
            patch: parseInt(parts[2]),
            extra: extraPart
        )
    )

func newType*(t: ValueKind): Value {.inline, enforceNoRaises.} =
    ## create Type (BuiltinType) value from ValueKind
    Value(kind: Type, tpKind: BuiltinType, t: t)

proc newUserType*(n: string, f: ValueArray = @[]): Value {.inline.} =
    ## create Type (UserType) value from string
    if (let lookup = TypeLookup.getOrDefault(n, nil); not lookup.isNil):
        return lookup
    else:
        result = Value(kind: Type, tpKind: UserType, t: Object, ts: Prototype(name: n, fields: f, methods: initOrderedTable[string,Value](), inherits: nil))
        TypeLookup[n] = result

proc newType*(t: string): Value {.inline.} =
    ## create Type value from string
    try:
        newType(parseEnum[ValueKind](t.capitalizeAscii()))
    except ValueError:
        newUserType(t)

func newChar*(c: Rune): Value {.inline, enforceNoRaises.} =
    ## create Char value from Rune
    Value(kind: Char, c: c)

func newChar*(c: char): Value {.inline.} =
    ## create Char value from char
    Value(kind: Char, c: ($c).runeAt(0))

func newChar*(c: string): Value {.inline.} =
    ## create Char value from string
    Value(kind: Char, c: c.runeAt(0))

func newString*(s: sink string, dedented: static bool = false): Value {.inline, enforceNoRaises.} =
    ## create String value from string
    when not dedented: 
        Value(kind: String, s: s)
    else: 
        Value(kind: String, s: unicode.strip(dedent(s)))

func newString*(s: cstring, dedented: static bool = false): Value {.inline, enforceNoRaises.} =
    ## create String value from cstring
    newString($(s), dedented)

func newWord*(w: sink string): Value {.inline, enforceNoRaises.} =
    ## create Word value from string
    Value(kind: Word, s: w)

func newLiteral*(l: sink string): Value {.inline, enforceNoRaises.} =
    ## create Literal value from string
    Value(kind: Literal, s: l)

func newLabel*(l: sink string): Value {.inline, enforceNoRaises.} =
    ## create Label value from string
    Value(kind: Label, s: l)

func newAttribute*(a: sink string): Value {.inline, enforceNoRaises.} =
    ## create Attribute value from string
    Value(kind: Attribute, s: a)

func newAttributeLabel*(a: sink string): Value {.inline, enforceNoRaises.} =
    ## create AttributeLabel value from string
    Value(kind: AttributeLabel, s: a)

func newPath*(p: sink ValueArray): Value {.inline, enforceNoRaises.} =
    ## create Path value from ValueArray
    Value(kind: Path, p: p)

func newPathLabel*(p: sink ValueArray): Value {.inline, enforceNoRaises.} =
    ## create PathLabel value from ValueArray
    Value(kind: PathLabel, p: p)

func newSymbol*(m: VSymbol): Value {.inline, enforceNoRaises.} =
    ## create Symbol value from VSymbol
    Value(kind: Symbol, m: m)

func newSymbol*(m: sink string): Value {.inline.} =
    ## create Symbol value from string
    newSymbol(parseEnum[VSymbol](m))

func newSymbolLiteral*(m: VSymbol): Value {.inline, enforceNoRaises.} =
    ## create SymbolLiteral value from VSymbol
    Value(kind: SymbolLiteral, m: m)

func newSymbolLiteral*(m: string): Value {.inline.} =
    ## create SymbolLiteral value from string
    newSymbolLiteral(parseEnum[VSymbol](m))

func newQuantity*(nm: Value, unit: VQuantity): Value {.inline, enforceNoRaises.} =
    ## create Quantity value from numerica value ``nm`` (Value) + ``unit`` (VQuantity)
    Value(kind: Quantity, nm: nm, unit: unit)

proc newQuantity*(nm: Value, name: UnitName): Value {.inline.} =
    ## create Quantity value from numerica value ``nm`` (Value) + unit ``name`` (UnitName)
    newQuantity(nm, newQuantitySpec(name))

proc convertToTemperatureUnit*(v: Value, src: UnitName, tgt: UnitName): Value =
    ## convert given temperature value ``v`` from ``src`` unit to ``tgt``
    case src:
        of C:
            if tgt==F: return v * newFloating(9/5) + newInteger(32)
            elif tgt==K: return v + newFloating(273.15)
            else: return v * newFloating(9/5) + newFloating(491.67)
        of F:
            if tgt==C: return (v - newInteger(32)) * newFloating(5/9)
            elif tgt==K: return (v - newInteger(32)) * newFloating(5/9) + newFloating(273.15)
            else: return v + newFloating(459.67)
        of K: 
            if tgt==C: return v - newFloating(273.15)
            elif tgt==F: return (v-newFloating(273.15)) * newFloating(9/5) + newInteger(32)
            else: return v * newFloating(1.8)
        of R:
            if tgt==C: return (v - newFloating(491.67)) * newFloating(5/9)
            elif tgt==F: return v - newFloating(459.67)
            else: return v * newFloating(5/9)

        else: discard

proc convertQuantityValue*(nm: Value, fromU: UnitName, toU: UnitName, fromKind = NoUnit, toKind = NoUnit, op = ""): Value =
    ## convert given quantity value ``nm`` from ``fromU`` unit to ``toU`` 
    var fromK = fromKind
    var toK = toKind
    if fromK==NoUnit: fromK = quantityKindForName(fromU)
    if toK==NoUnit: toK = quantityKindForName(toU)

    if unlikely(fromK!=toK):
        when not defined(WEB):
            RuntimeError_CannotConvertQuantity(valueAsString(nm), stringify(fromU), stringify(fromK), stringify(toU), stringify(toK))
    
    if toK == TemperatureUnit:
        return convertToTemperatureUnit(nm, fromU, toU)
    else:
        let fmultiplier = getQuantityMultiplier(fromU, toU, isCurrency=fromK==CurrencyUnit)
        if fmultiplier == 1.0:
            return nm
        else:
            return nm * newFloating(fmultiplier)

func newRegex*(rx: sink VRegex): Value {.inline, enforceNoRaises.} =
    ## create Regex value from VRegex
    Value(kind: Regex, rx: rx)

func newRegex*(rx: string): Value {.inline.} =
    ## create Regex value from string
    newRegex(newRegexObj(rx))

func newColor*(l: VColor): Value {.inline, enforceNoRaises.} =
    ## create Color value from VColor
    Value(kind: Color, l: l)

func newColor*(rgb: RGB): Value {.inline.} =
    ## create Color value from RGB
    newColor(colorFromRGB(rgb))

func newColor*(l: string): Value {.inline.} =
    ## create Color value from string
    newColor(parseColor(l))

func newDate*(dt: sink DateTime): Value {.inline, enforceNoRaises.} =
    ## create Date value from DateTime
    let edict = {
        "hour"      : newInteger(dt.hour),
        "minute"    : newInteger(dt.minute),
        "second"    : newInteger(dt.second),
        "nanosecond": newInteger(dt.nanosecond),
        "day"       : newInteger(dt.monthday),
        "Day"       : newString($(dt.weekday)),
        "days"      : newInteger(dt.yearday),
        "month"     : newInteger(ord(dt.month)),
        "Month"     : newString($(dt.month)),
        "year"      : newInteger(dt.year),
        "utc"       : newInteger(dt.utcOffset)
    }.toOrderedTable
    let newTime = new DateTime
    newTime[] = dt
    Value(kind: Date, e: edict, eobj: newTime)

func newBinary*(n: VBinary = @[]): Value {.inline, enforceNoRaises.} =
    ## create Binary value from VBinary
    Value(kind: Binary, n: n)

func newDictionary*(d: sink ValueDict = initOrderedTable[string,Value]()): Value {.inline, enforceNoRaises.} =
    ## create Dictionary value from ValueDict
    Value(kind: Dictionary, d: d)

func newObject*(o: sink ValueDict = initOrderedTable[string,Value](), proto: sink Prototype): Value {.inline, enforceNoRaises.} =
    ## create Object value from ValueDict with given prototype
    Value(kind: Object, o: o, proto: proto)

proc newObject*(args: ValueArray, prot: Prototype, initializer: proc (self: Value, prot: Prototype), o: ValueDict = initOrderedTable[string,Value]()): Value {.inline.} =
    ## create Object value from ValueArray with given prototype 
    ## and initializer function
    var fields = o
    var i = 0
    while i<args.len and i<prot.fields.len:
        let k = prot.fields[i]
        fields[k.s] = args[i]
        i += 1

    result = newObject(fields, prot)
    
    initializer(result, prot)

proc newObject*(args: ValueDict, prot: Prototype, initializer: proc (self: Value, prot: Prototype), o: ValueDict = initOrderedTable[string,Value]()): Value {.inline.} =
    ## create Object value from ValueDict with given prototype 
    ## and initializer function, using another object ``o`` as 
    ## a parent object
    var fields = o
    for k,v in pairs(args):
        for item in prot.fields:
            if item.s == k:
                fields[k] = v

    result = newObject(fields, prot)
    
    initializer(result, prot)

func newFunction*(params: Value, main: Value, imports: Value = nil, exports: Value = nil, memoize: bool = false, inline: bool = false): Value {.inline, enforceNoRaises.} =
    ## create Function (UserFunction) value with given parameters, ``main`` body, etc
    Value(
        kind: Function,
        funcType: VFunction(
            fnKind: UserFunction,
            arity: params.a.len,
            params: params,
            main: main,
            imports: imports,
            exports: exports,
            memoize: memoize,
            inline: inline,
            bcode: nil
        )
    )

func newBuiltin*(desc: sink string, ar: int, ag: sink OrderedTable[string,ValueSpec], at: sink OrderedTable[string,(ValueSpec,string)], ret: ValueSpec, exa: sink string, act: BuiltinAction): Value {.inline, enforceNoRaises.} =
    ## create Function (BuiltinFunction) value with given details
    Value(
        kind: Function,
        info: desc,
        funcType: VFunction(
            fnKind: BuiltinFunction,
            arity: ar,
            args: ag,
            attrs: at,
            returns: ret,
            example: exa,
            action: act
        )
    )

when not defined(NOSQLITE):
    proc newDatabase*(db: sqlite.DbConn): Value {.inline.} =
        ## create Database value from DbConn
        Value(kind: Database, dbKind: SqliteDatabase, sqlitedb: db)

# proc newDatabase*(db: mysql.DbConn): Value {.inline.} =
#     Value(kind: Database, dbKind: MysqlDatabase, mysqldb: db)

func newBytecode*(t: sink Translation): Value {.inline, enforceNoRaises.} =
    ## create Bytecode value from Translation
    Value(kind: Bytecode, trans: t)

func newInline*(a: sink ValueArray = @[], dirty = false): Value {.inline, enforceNoRaises.} =
    ## create Inline value from ValueArray
    let flags =
      if dirty:
          {isDirty}
      else:
          {}
    Value(kind: Inline, a: a, flags: flags)

func newBlock*(a: sink ValueArray = @[], data: sink Value = nil, dirty = false): Value {.inline, enforceNoRaises.} =
    ## create Block value from ValueArray
    let flags =
      if dirty:
          {isDirty}
      else:
          {}
    Value(kind: Block, a: a, data: data, flags: flags)

func newIntegerBlock*[T](a: sink seq[T]): Value {.inline, enforceNoRaises.} =
    ## create Block value from an array of ints
    newBlock(a.map(proc (x:T):Value = newInteger((int)(x))))

proc newStringBlock*(a: sink seq[string]): Value {.inline, enforceNoRaises.} =
    ## create Block value from an array of strings
    newBlock(a.map(proc (x:string):Value = newString($x)))

proc newStringBlock*(a: sink seq[cstring]): Value {.inline, enforceNoRaises.} =
    ## create Block value from an array of cstrings
    newBlock(a.map(proc (x:cstring):Value = newString(x)))

func newNewline*(l: int): Value {.inline, enforceNoRaises.} =
    ## create Newline value with given line number
    Value(kind: Newline, line: l)

proc newStringDictionary*(a: Table[string, string]): Value =
    ## create Dictionary value from a string-string Table
    result = newDictionary()
    for k,v in a.pairs:
        result.d[k] = newString(v)

proc newStringDictionary*(a: TableRef[string, seq[string]], collapseBlocks=false): Value =
    ## create Dictionary value from a string-seq[string] TableRef
    result = newDictionary()
    for k,v in a.pairs:
        if collapseBlocks:
            if v.len==1:
                result.d[k] = newString(v[0])
            elif v.len==0:
                result.d[k] = newString("")
            else:
                result.d[k] = newStringBlock(v)
        else:
            result.d[k] = newStringBlock(v)

proc copyValue*(v: Value): Value {.inline.} =
    ## copy given value (deep copy) and return 
    ## the result
    ## 
    ## **Hint**: extensively use for pointer disambiguation, 
    ## ``new`` and value copying, in general (when needed)
    case v.kind:
        of Null:        result = VNULL
        of Logical:     result = newLogical(v.b)
        of Integer:     
            if likely(v.iKind == NormalInteger): 
                result = newInteger(v.i)
            else:
                when defined(WEB) or not defined(NOGMP): 
                    result = newInteger(v.bi)
        of Floating:    result = newFloating(v.f)
        of Complex:     result = newComplex(v.z)
        of Rational:    result = newRational(v.rat)
        of Type:        
            if likely(v.tpKind==BuiltinType):
                result = newType(v.t)
            else:
                result = newUserType(v.ts.name, v.ts.fields)
        of Char:        result = newChar(v.c)

        of String:      result = newString(v.s)
        of Word:        result = newWord(v.s)
        of Literal:     result = newLiteral(v.s)
        of Label:       result = newLabel(v.s)

        of Attribute:        result = newAttribute(v.s)
        of AttributeLabel:   result = newAttributeLabel(v.s)

        of Path:        result = newPath(v.p)
        of PathLabel:   result = newPathLabel(v.p)

        of Symbol:      result = newSymbol(v.m)
        of Date:        result = newDate(v.eobj[])
        of Binary:      result = newBinary(v.n)

        of Inline:      result = newInline(v.a)
        of Block:       
            if v.data.isNil: 
                let newValues = cleanedBlockValuesCopy(v)
                result = Value(kind: Block, a: newValues)
            else:
                result = newBlock(v.a.map((vv)=>copyValue(vv)), copyValue(v.data))

        of Dictionary:  result = newDictionary(v.d)
        of Object:      result = newObject(v.o, v.proto)

        of Function:    result = newFunction(v.params, v.main, v.imports, v.exports, v.memoize, v.inline)

        of Database:    
            when not defined(NOSQLITE):
                if v.dbKind == SqliteDatabase: result = newDatabase(v.sqlitedb)
                #elif v.dbKind == MysqlDatabase: result = newDatabase(v.mysqldb)

        of Regex:
            result = newRegex(v.rx)

        of Newline:
            echo "found NEWLINE when copying value!"
        else: 
            echo "found UNSUPPORTED value when copying value!"
            discard

#=======================================
# Helpers
#=======================================

func asFloat*(v: Value): float {.enforceNoRaises.} = 
    ## get numeric value forcefully as a float
    ## 
    ## **Hint:** We have to make sure the value is 
    ## either an Integer or a Floating value
    if v.kind == Floating:
        result = v.f
    else:
        result = (float)(v.i)

func asInt*(v: Value): int {.enforceNoRaises.} = 
    ## get numeric value forcefully as an int
    ## 
    ## **Hint:** We have to make sure the value is 
    ## either an Integer or a Floating value
    if v.kind == Integer:
        result = v.i
    else:
        result = (int)(v.f)

func getArity*(x: Value): int {.enforceNoRaises.} =
    ## get arity of given Function value
    return x.arity

proc safeMulI[T: SomeInteger](x: var T, y: T) {.inline, noSideEffect.} =
    x = x * y

func safePow[T: SomeNumber](x: T, y: Natural): T =
    case y
    of 0: result = 1
    of 1: result = x
    of 2: result = x * x
    of 3: result = x * x * x
    else:
        var (x, y) = (x, y)
        result = 1
        while true:
            if (y and 1) != 0:
                safeMulI(result, x)
            y = y shr 1
            if y == 0:
                break
            safeMulI(x, x)

func valueAsString*(v: Value): string {.inline,enforceNoRaises.} =
    ## get numeric value forcefully as a string
    ## 
    ## **Hint:** We have to make sure the value is 
    ## either an Integer, Floating, Rational or Complex value

    # This works only for number values, which is precisely
    # what we need for this module.
    # The proper `$` implementation is in `values/printable`.
    case v.kind:
        of Integer:
            if likely(v.iKind == NormalInteger): 
                result = $v.i
            else:
                when defined(WEB) or not defined(NOGMP): 
                    result = $v.bi
        of Floating:
            result = $v.f
        of Rational:
            result = $v.rat
        of Complex:
            result = $v.z
        else:
            result = ""

#=======================================
# Methods
#=======================================

# TODO(VM/values/value) Verify that all errors are properly thrown
#  Various core arithmetic operations between Value values may lead to errors. Are we catching - and reporting - them all properly?
#  labels: vm, values, error handling, unit-test

proc `+`*(x: Value, y: Value): Value =
    ## add given values and return the result
    if x.kind==Color and y.kind==Color:
        return newColor(x.l + y.l)
    if not (x.kind in {Integer, Floating, Complex, Rational}) or not (y.kind in {Integer, Floating, Complex, Rational}):
        if x.kind == Quantity:
            if y.kind == Quantity:
                if x.unit.name == y.unit.name:
                    return newQuantity(x.nm + y.nm, x.unit)
                else:
                    return newQuantity(x.nm + convertQuantityValue(y.nm, y.unit.name, x.unit.name), x.unit)
            else:
                return newQuantity(x.nm + y, x.unit)
        else:
            return VNULL
    else:
        if x.kind==Integer and y.kind==Integer:
            if likely(x.iKind==NormalInteger):
                if likely(y.iKind==NormalInteger):
                    try:
                        return newInteger(x.i+y.i)
                    except OverflowDefect:
                        when defined(WEB):
                            return newInteger(big(x.i)+big(y.i))
                        elif not defined(NOGMP):
                            return newInteger(newInt(x.i)+y.i)
                        else:
                            RuntimeError_IntegerOperationOverflow("add", valueAsString(x), valueAsString(y))
                else:
                    when defined(WEB):
                        return newInteger(big(x.i)+y.bi)
                    elif not defined(NOGMP):
                        return newInteger(x.i+y.bi)
            else:
                when defined(WEB):
                    if unlikely(y.iKind==BigInteger):
                        return newInteger(x.bi+y.bi)
                    else:
                        return newInteger(x.bi+big(y.i))
                elif not defined(NOGMP):
                    if unlikely(y.iKind==BigInteger):
                        return newInteger(x.bi+y.bi)
                    else:
                        return newInteger(x.bi+y.i)
        else:
            if x.kind==Floating:
                if y.kind==Floating: return newFloating(x.f+y.f)
                elif y.kind==Complex: return newComplex(x.f+y.z)
                elif y.kind==Rational: return newRational(toRational(x.f) + y.rat)
                else: 
                    if likely(y.iKind==NormalInteger):
                        return newFloating(x.f+y.i)
                    else:
                        when not defined(NOGMP):
                            return newFloating(x.f+y.bi)
            elif x.kind==Complex:
                if y.kind==Integer:
                    if likely(y.iKind==NormalInteger): return newComplex(x.z+(float)(y.i))
                    else: return VNULL
                elif y.kind==Floating: return newComplex(x.z+y.f)
                elif y.kind==Rational: return VNULL
                else: return newComplex(x.z+y.z)
            elif x.kind==Rational:
                if y.kind==Integer:
                    if likely(y.iKind==NormalInteger): return newRational(x.rat+y.i)
                    else: return VNULL
                elif y.kind==Floating: return newRational(x.rat+toRational(y.f))
                elif y.kind==Complex: return VNULL
                else: return newRational(x.rat+y.rat)
            else:
                if y.kind==Floating: 
                    if likely(x.iKind==NormalInteger):
                        return newFloating(x.i+y.f)
                    else:
                        when not defined(NOGMP):
                            return newFloating(x.bi+y.f)
                elif y.kind==Rational: return newRational(x.i+y.rat)
                else: return newComplex((float)(x.i)+y.z)

proc `+=`*(x: var Value, y: Value) =
    ## add given values 
    ## and store the result in the first value
    ## 
    ## **Hint:** In-place, mutating operation
    if not (x.kind in {Integer, Floating, Complex, Rational}) or not (y.kind in {Integer, Floating, Complex, Rational}):
        if x.kind == Quantity:
            if y.kind == Quantity:
                if x.unit.name == y.unit.name:
                    x.nm += y.nm
                else:
                    x.nm += convertQuantityValue(y.nm, y.unit.name, x.unit.name)
            else:
                x.nm += y
        else:
            x = VNULL
    else:
        if x.kind==Integer and y.kind==Integer:
            if likely(x.iKind==NormalInteger):
                if likely(y.iKind==NormalInteger):
                    try:
                        x.i += y.i
                    except OverflowDefect:
                        when defined(WEB):
                            x = newInteger(big(x.i)+big(y.i))
                        elif not defined(NOGMP):
                            x = newInteger(newInt(x.i)+y.i)
                        else:
                            RuntimeError_IntegerOperationOverflow("add", valueAsString(x), valueAsString(y))
                else:
                    when defined(WEB):
                        x = newInteger(big(x.i)+y.bi)
                    elif not defined(NOGMP):
                        x = newInteger(x.i+y.bi)
                    
            else:
                when defined(WEB):
                    if unlikely(y.iKind==BigInteger):
                        x.bi += y.bi
                    else:
                        x.bi += big(y.i)
                elif not defined(NOGMP):
                    if unlikely(y.iKind==BigInteger):
                        x.bi += y.bi
                    else:
                        x.bi += y.i
        else:
            if x.kind==Floating:
                if y.kind==Floating: x.f += y.f
                elif y.kind==Complex: x = newComplex(x.f + y.z)
                elif y.kind==Rational: x = newRational(toRational(x.f) + y.rat)
                else: 
                    if y.iKind == NormalInteger:
                        x.f = x.f + y.i
                    else:
                        when not defined(NOGMP):
                            x = newFloating(x.f + y.bi)
            elif x.kind==Complex:
                if y.kind==Integer:
                    if likely(y.iKind==NormalInteger): x = newComplex(x.z + (float)(y.i))
                    else: discard
                elif y.kind==Floating: x = newComplex(x.z + y.f)
                elif y.kind==Rational: discard
                else: x.z += y.z
            elif x.kind==Rational:
                if y.kind==Integer:
                    if likely(y.iKind==NormalInteger): x.rat += y.i
                    else: discard
                elif y.kind==Floating: x.rat += toRational(y.f)
                elif y.kind==Complex: discard
                else: x.rat += y.rat
            else:
                if y.kind==Floating: 
                    if likely(x.iKind==NormalInteger):
                        x = newFloating(x.i+y.f)
                    else:
                        when not defined(NOGMP):
                            x = newFloating(x.bi+y.f)
                elif y.kind==Rational: x = newRational(x.i+y.rat)
                else: x = newComplex((float)(x.i)+y.z)

proc `-`*(x: Value, y: Value): Value = 
    ## subtract given values and return the result
    if x.kind==Color and y.kind==Color:
        return newColor(x.l - y.l)
    if not (x.kind in {Integer, Floating, Complex, Rational}) or not (y.kind in {Integer, Floating, Complex, Rational}):
        if x.kind == Quantity:
            if y.kind == Quantity:
                if x.unit.name == y.unit.name:
                    return newQuantity(x.nm - y.nm, x.unit)
                else:
                    return newQuantity(x.nm - convertQuantityValue(y.nm, y.unit.name, x.unit.name), x.unit)
            else:
                return newQuantity(x.nm - y, x.unit)
        else:
            return VNULL
    else:
        if x.kind==Integer and y.kind==Integer:
            if likely(x.iKind==NormalInteger):
                if likely(y.iKind==NormalInteger):
                    try:
                        return newInteger(x.i-y.i)
                    except OverflowDefect:
                        when defined(WEB):
                            return newInteger(big(x.i)-big(y.i))
                        elif not defined(NOGMP):
                            return newInteger(newInt(x.i)-y.i)
                        else:
                            RuntimeError_IntegerOperationOverflow("sub", valueAsString(x), valueAsString(y))
                else:
                    when defined(WEB):
                        return newInteger(big(x.i)-y.bi)
                    elif not defined(NOGMP):
                        return newInteger(x.i-y.bi)
                    
            else:
                when defined(WEB):
                    if unlikely(y.iKind==BigInteger):
                        return newInteger(x.bi-y.bi)
                    else:
                        return newInteger(x.bi-big(y.i))
                elif not defined(NOGMP):
                    if unlikely(y.iKind==BigInteger):
                        return newInteger(x.bi-y.bi)
                    else:
                        return newInteger(x.bi-y.i)
        else:
            if x.kind==Floating:
                if y.kind==Floating: return newFloating(x.f-y.f)
                elif y.kind==Complex: return newComplex(x.f-y.z)
                elif y.kind==Rational: return newRational(toRational(x.f)-y.rat)
                else: 
                    if likely(y.iKind==NormalInteger):
                        return newFloating(x.f-y.i)
                    else:
                        when not defined(NOGMP):
                            return newFloating(x.f-y.bi)
            elif x.kind==Complex:
                if y.kind==Integer:
                    if likely(y.iKind==NormalInteger): return newComplex(x.z-(float)(y.i))
                    else: return VNULL
                elif y.kind==Floating: return newComplex(x.z-y.f)
                elif y.kind==Rational: return VNULL
                else: return newComplex(x.z-y.z)
            elif x.kind==Rational:
                if y.kind==Integer:
                    if likely(y.iKind==NormalInteger): return newRational(x.rat-y.i)
                    else: return VNULL
                elif y.kind==Floating: return newRational(x.rat-toRational(y.f))
                elif y.kind==Complex: return VNULL
                else: return newRational(x.rat-y.rat)
            else:
                if y.kind==Floating: 
                    if likely(x.iKind==NormalInteger):
                        return newFloating(x.i-y.f)
                    else:
                        when not defined(NOGMP):
                            return newFloating(x.bi-y.f)
                elif y.kind==Rational: return newRational(x.i-y.rat)
                else: return newComplex((float)(x.i)-y.z)

proc `-=`*(x: var Value, y: Value) =
    ## subtract given values and 
    ## store the result in the first value
    ## 
    ## **Hint:** In-place, mutating operation
    if not (x.kind in {Integer, Floating, Complex, Rational}) or not (y.kind in {Integer, Floating, Complex, Rational}):
        if x.kind == Quantity:
            if y.kind == Quantity:
                if x.unit.name == y.unit.name:
                    x.nm -= y.nm
                else:
                    x.nm -= convertQuantityValue(y.nm, y.unit.name, x.unit.name)
            else:
                x.nm -= y
        else:
            x = VNULL
    else:
        if x.kind==Integer and y.kind==Integer:
            if likely(x.iKind==NormalInteger):
                if likely(y.iKind==NormalInteger):
                    try:
                        x.i -= y.i
                    except OverflowDefect:
                        when defined(WEB):
                            x = newInteger(big(x.i)-big(y.i))
                        elif not defined(NOGMP):
                            x = newInteger(newInt(x.i)-y.i)
                        else:
                            RuntimeError_IntegerOperationOverflow("sub", valueAsString(x), valueAsString(y))
                else:
                    when defined(WEB):
                        x = newInteger(big(x.i)-y.bi)
                    elif not defined(NOGMP):
                        x = newInteger(x.i-y.bi)
            else:
                when defined(WEB):
                    if unlikely(y.iKind==BigInteger):
                        x.bi -= y.bi
                    else:
                        x.bi -= big(y.i)
                elif not defined(NOGMP):
                    if unlikely(y.iKind==BigInteger):
                        x.bi -= y.bi
                    else:
                        x.bi -= y.i
        else:
            if x.kind==Floating:
                if y.kind==Floating: x.f -= y.f
                elif y.kind==Complex: x = newComplex(x.f - y.z)
                elif y.kind==Rational: x = newRational(toRational(x.f) - y.rat)
                else: 
                    if y.iKind == NormalInteger:
                        x.f = x.f - y.i
                    else:
                        when not defined(NOGMP):
                            x = newFloating(x.f - y.bi)
            elif x.kind==Complex:
                if y.kind==Integer:
                    if likely(y.iKind==NormalInteger): x = newComplex(x.z - (float)(y.i))
                    else: discard
                elif y.kind==Floating: x = newComplex(x.z - y.f)
                elif y.kind==Rational: discard
                else: x.z -= y.z
            elif x.kind==Rational:
                if y.kind==Integer:
                    if likely(y.iKind==NormalInteger): x.rat -= y.i
                    else: discard
                elif y.kind==Floating: x.rat -= toRational(y.f)
                elif y.kind==Complex: discard
                else: x.rat -= y.rat
            else:
                if y.kind==Floating: 
                    if likely(x.iKind==NormalInteger):
                        x = newFloating(x.i-y.f)
                    else:
                        when not defined(NOGMP):
                            x = newFloating(x.bi-y.f)
                elif y.kind==Rational: x = newRational(x.i-y.rat)
                else: x = newComplex((float)(x.i)-y.z)

proc `*`*(x: Value, y: Value): Value =
    ## multiply given values 
    ## and return the result
    if not (x.kind in {Integer, Floating, Complex, Rational}) or not (y.kind in {Integer, Floating, Complex, Rational}):
        if x.kind == Quantity:
            if y.kind == Quantity:
                let finalSpec = getFinalUnitAfterOperation("mul", x.unit, y.unit)
                if unlikely(finalSpec == ErrorQuantity):
                    when not defined(WEB):
                        RuntimeError_IncompatibleQuantityOperation("mul", valueAsString(x), valueAsString(y), stringify(x.unit.kind), stringify(y.unit.kind))
                else:
                    return newQuantity(x.nm * convertQuantityValue(y.nm, y.unit.name, getCleanCorrelatedUnit(y.unit, x.unit).name), finalSpec)
            else:
                return newQuantity(x.nm * y, x.unit)
        else:
            return VNULL
    else:
        if x.kind==Integer and y.kind==Integer:
            if likely(x.iKind==NormalInteger):
                if likely(y.iKind==NormalInteger):
                    try:
                        return newInteger(x.i*y.i)
                    except OverflowDefect:
                        when defined(WEB):
                            return newInteger(big(x.i)*big(y.i))
                        elif not defined(NOGMP):
                            return newInteger(newInt(x.i)*y.i)
                        else:
                            RuntimeError_IntegerOperationOverflow("mul", valueAsString(x), valueAsString(y))
                else:
                    when defined(WEB):
                        return newInteger(big(x.i)*y.bi)
                    elif not defined(NOGMP):
                        return newInteger(x.i*y.bi)
            else:
                when defined(WEB):
                    if unlikely(y.iKind==BigInteger):
                        return newInteger(x.bi*y.bi)
                    else:
                        return newInteger(x.bi*big(y.i))
                elif not defined(NOGMP):
                    if unlikely(y.iKind==BigInteger):
                        return newInteger(x.bi*y.bi)
                    else:
                        return newInteger(x.bi*y.i)
        else:
            if x.kind==Floating:
                if y.kind==Floating: return newFloating(x.f*y.f)
                elif y.kind==Complex: return newComplex(x.f*y.z)
                elif y.kind==Rational: return newRational(toRational(x.f)*y.rat)
                else:
                    if likely(y.iKind==NormalInteger):
                        return newFloating(x.f*y.i)
                    else:
                        when not defined(NOGMP):
                            return newFloating(x.f * y.bi)
            elif x.kind==Complex:
                if y.kind==Integer:
                    if likely(y.iKind==NormalInteger): return newComplex(x.z*(float)(y.i))
                    else: return VNULL
                elif y.kind==Floating: return newComplex(x.z*y.f)
                elif y.kind==Rational: return VNULL
                else: return newComplex(x.z*y.z)
            elif x.kind==Rational:
                if y.kind==Integer:
                    if likely(y.iKind==NormalInteger): return newRational(x.rat*y.i)
                    else: return VNULL
                elif y.kind==Floating: return newRational(x.rat*toRational(y.f))
                elif y.kind==Complex: return VNULL
                else: return newRational(x.rat*y.rat)
            else:
                if y.kind==Floating: 
                    if likely(x.iKind==NormalInteger):
                        return newFloating(x.i*y.f)
                    else:
                        when not defined(NOGMP):
                            return newFloating(x.bi * y.f)
                elif y.kind==Rational: return newRational(x.i*y.rat)
                else: return newComplex((float)(x.i)*y.z)

proc `*=`*(x: var Value, y: Value) =
    ## multiply given values 
    ## and store the result in the first one
    ## 
    ## **Hint:** In-place, mutating operation
    if not (x.kind in {Integer, Floating, Complex, Rational}) or not (y.kind in {Integer, Floating, Complex, Rational}):
        if x.kind == Quantity:
            if y.kind == Quantity:
                let finalSpec = getFinalUnitAfterOperation("mul", x.unit, y.unit)
                if unlikely(finalSpec == ErrorQuantity):
                    when not defined(WEB):
                        RuntimeError_IncompatibleQuantityOperation("mul", valueAsString(x), valueAsString(y), stringify(x.unit.kind), stringify(y.unit.kind))
                else:
                    x = newQuantity(x.nm * convertQuantityValue(y.nm, y.unit.name, getCleanCorrelatedUnit(y.unit, x.unit).name), finalSpec)
            else:
                x.nm *= y
        else:
            x = VNULL
    else:
        if x.kind==Integer and y.kind==Integer:
            if likely(x.iKind==NormalInteger):
                if likely(y.iKind==NormalInteger):
                    try:
                        safeMulI(x.i, y.i)
                    except OverflowDefect:
                        when defined(WEB):
                            x = newInteger(big(x.i)*big(y.i))
                        elif not defined(NOGMP):
                            x = newInteger(newInt(x.i)*y.i)
                        else:
                            RuntimeError_IntegerOperationOverflow("mul", valueAsString(x), valueAsString(y))
                else:
                    when defined(WEB):
                        x = newInteger(big(x.i)*y.bi)
                    elif not defined(NOGMP):
                        x = newInteger(x.i*y.bi)
            else:
                when defined(WEB):
                    if unlikely(y.iKind==BigInteger):
                        x.bi *= y.bi
                    else:
                        x.bi *= big(y.i)
                elif not defined(NOGMP):
                    if unlikely(y.iKind==BigInteger):
                        x.bi *= y.bi
                    else:
                        x.bi *= y.i
        else:
            if x.kind==Floating:
                if y.kind==Floating: x.f *= y.f
                elif y.kind==Complex: x = newComplex(x.f * y.z)
                elif y.kind==Rational: x = newRational(toRational(x.f) * y.rat)
                else: 
                    if y.iKind == NormalInteger:
                        x.f = x.f * y.i
                    else:
                        when not defined(NOGMP):
                            x = newFloating(x.f * y.bi)
            elif x.kind==Complex:
                if y.kind==Integer:
                    if likely(y.iKind==NormalInteger): x = newComplex(x.z * (float)(y.i))
                    else: discard
                elif y.kind==Floating: x = newComplex(x.z * y.f)
                else: x.z *= y.z
            elif x.kind==Rational:
                if y.kind==Integer:
                    if likely(y.iKind==NormalInteger): x.rat *= y.i
                    else: discard
                elif y.kind==Floating: x.rat *= toRational(y.f)
                elif y.kind==Complex: discard
                else: x.rat *= y.rat
            else:
                if y.kind==Floating: 
                    if likely(x.iKind==NormalInteger):
                        x = newFloating(x.i*y.f)
                    else:
                        when not defined(NOGMP):
                            x = newFloating(x.bi*y.f)
                elif y.kind==Rational: x = newRational(x.i * y.rat)
                else: x = newComplex((float)(x.i)*y.z)

# method `/`*(x: FloatingValue, y: Float): Float {.base.} =
#     discard
# method `/`*(x: NormalFloatingV, y: Float): Float = 
#     newFloat(x.fv) / y

# method `/`*(x: BigFloatingV, y: Float): Float =
#     x.fv / y

proc `/`*(x: Value, y: Value): Value =
    ## divide (integer division) given values 
    ## and return the result
    if not (x.kind in {Integer, Floating, Complex, Rational}) or not (y.kind in {Integer, Floating, Complex, Rational}):
        if x.kind == Quantity:
            if y.kind == Quantity:
                let finalSpec = getFinalUnitAfterOperation("div", x.unit, y.unit)
                if unlikely(finalSpec == ErrorQuantity):
                    when not defined(WEB):
                        RuntimeError_IncompatibleQuantityOperation("div", valueAsString(x), valueAsString(y), stringify(x.unit.kind), stringify(y.unit.kind))
                elif finalSpec == NumericQuantity:
                    return x.nm / y.nm
                else:
                    return newQuantity(x.nm / convertQuantityValue(y.nm, y.unit.name, getCleanCorrelatedUnit(y.unit, x.unit).name), finalSpec)
            else:
                return newQuantity(x.nm / y, x.unit)
        else:
            return VNULL
    else:
        if x.kind==Integer and y.kind==Integer:
            if likely(x.iKind==NormalInteger):
                if likely(y.iKind==NormalInteger):
                    return newInteger(x.i div y.i)
                else:
                    when defined(WEB):
                        return newInteger(big(x.i) div y.bi)
                    elif not defined(NOGMP):
                        return newInteger(x.i div y.bi)
            else:
                when defined(WEB):
                    if unlikely(y.iKind==BigInteger):
                        return newInteger(x.bi div y.bi)
                    else:
                        return newInteger(x.bi div big(y.i))
                elif not defined(NOGMP):
                    if unlikely(y.iKind==BigInteger):
                        return newInteger(x.bi div y.bi)
                    else:
                        return newInteger(x.bi div y.i)
        else:
            if x.kind==Floating:
                if y.kind==Floating: return newFloating(x.f/y.f)
                elif y.kind==Complex: return newComplex(x.f/y.z)
                elif y.kind==Rational: return newInteger(toRational(x.f) div y.rat)
                else: 
                    if likely(y.iKind==NormalInteger):
                        return newFloating(x.f/y.i)
                    else:
                        when not defined(NOGMP):
                            return newFloating(x.f / y.bi)
            elif x.kind==Complex:
                if y.kind==Integer:
                    if likely(y.iKind==NormalInteger): return newComplex(x.z/(float)(y.i))
                    else: return VNULL
                elif y.kind==Floating: return newComplex(x.z/y.f)
                elif y.kind==Rational: return VNULL
                else: return newComplex(x.z/y.z)
            elif x.kind==Rational:
                if y.kind==Integer:
                    if likely(y.iKind==NormalInteger): return newInteger(x.rat div toRational(y.i))
                    else: return VNULL
                elif y.kind==Floating: return newInteger(x.rat div toRational(y.f))
                elif y.kind==Complex: return VNULL
                else: return newInteger(x.rat div y.rat)
            else:
                if y.kind==Floating: 
                    if likely(x.iKind==NormalInteger):
                        return newFloating(x.i/y.f)
                    else:
                        when not defined(NOGMP):
                            return newFloating(x.bi/y.f)
                elif y.kind==Rational: return newInteger(toRational(x.i) div y.rat)
                else: return newComplex((float)(x.i)/y.z)

proc `/=`*(x: var Value, y: Value) =
    ## divide (integer division) given values 
    ## and store the result in the first one 
    ## 
    ## **Hint:** In-place, mutating operation
    if not (x.kind in {Integer, Floating, Complex, Rational}) or not (y.kind in {Integer, Floating, Complex, Rational}):
        if x.kind == Quantity:
            if y.kind == Quantity:
                let finalSpec = getFinalUnitAfterOperation("div", x.unit, y.unit)
                if unlikely(finalSpec == ErrorQuantity):
                    when not defined(WEB):
                        RuntimeError_IncompatibleQuantityOperation("div", valueAsString(x), valueAsString(y), stringify(x.unit.kind), stringify(y.unit.kind))
                elif finalSpec == NumericQuantity:
                    x = x.nm / y.nm
                else:
                    x = newQuantity(x.nm / convertQuantityValue(y.nm, y.unit.name, getCleanCorrelatedUnit(y.unit, x.unit).name), finalSpec)
            else:
                x.nm /= y
        else:
            x = VNULL
    else:
        if x.kind==Integer and y.kind==Integer:
            if likely(x.iKind==NormalInteger):
                if likely(y.iKind==NormalInteger):
                    try:
                        x.i = x.i div y.i
                    except OverflowDefect:
                        when defined(WEB):
                            x = newInteger(big(x.i) div big(y.i))
                        elif not defined(NOGMP):
                            x = newInteger(newInt(x.i) div y.i)
                        else:
                            RuntimeError_IntegerOperationOverflow("div", valueAsString(x), valueAsString(y))
                else:
                    when defined(WEB):
                        x = newInteger(big(x.i) div y.bi)
                    elif not defined(NOGMP):
                        x = newInteger(x.i div y.bi)
            else:
                when defined(WEB):
                    if unlikely(y.iKind==BigInteger):
                        x = newInteger(x.bi div y.bi)
                    else:
                        x = newInteger(x.bi div big(y.i))
                elif not defined(NOGMP):
                    if unlikely(y.iKind==BigInteger):
                        x = newInteger(x.bi div y.bi)
                    else:
                        x = newInteger(x.bi div y.i)
        else:
            if x.kind==Floating:
                if y.kind==Floating: x.f /= y.f
                elif y.kind==Complex: x = newComplex(x.f / y.z)
                elif y.kind==Rational: x = newInteger(toRational(x.f) div y.rat)
                else:                     
                    if y.iKind == NormalInteger:
                        x.f = x.f / y.i
                    else:
                        when not defined(NOGMP):
                            x = newFloating(x.f / y.bi)
            elif x.kind==Complex:
                if y.kind==Integer:
                    if likely(y.iKind==NormalInteger): x = newComplex(x.z / (float)(y.i))
                    else: discard
                elif y.kind==Floating: x = newComplex(x.z / y.f)
                else: x.z /= y.z
            elif x.kind==Rational:
                if y.kind==Integer:
                    if likely(y.iKind==NormalInteger): x = newInteger(x.rat div toRational(y.i))
                    else: discard
                elif y.kind==Floating: x = newInteger(x.rat div toRational(y.f))
                elif y.kind==Complex: discard
                else: x = newInteger(x.rat div y.rat)
            else:
                if y.kind==Floating: 
                    if likely(x.iKind==NormalInteger):
                        x = newFloating(x.i/y.f)
                    else:
                        when not defined(NOGMP):
                            x = newFloating(x.bi/y.f)
                elif y.kind==Rational: x = newInteger(toRational(x.i) div y.rat)
                else: x = newComplex((float)(x.i)/y.z)

proc `//`*(x: Value, y: Value): Value =
    ## divide (floating-point division) given values 
    ## and return the result
    if not (x.kind in {Integer, Floating, Rational}) or not (y.kind in {Integer, Floating, Rational}):
        if x.kind == Quantity:
            if y.kind == Quantity:
                let finalSpec = getFinalUnitAfterOperation("fdiv", x.unit, y.unit)
                if unlikely(finalSpec == ErrorQuantity):
                    when not defined(WEB):
                        RuntimeError_IncompatibleQuantityOperation("fdiv", valueAsString(x), valueAsString(y), stringify(x.unit.kind), stringify(y.unit.kind))
                elif finalSpec == NumericQuantity:
                    return x.nm // y.nm
                else:
                    return newQuantity(x.nm // convertQuantityValue(y.nm, y.unit.name, getCleanCorrelatedUnit(y.unit, x.unit).name), finalSpec)
            else:
                return newQuantity(x.nm // y, x.unit)
        else:
            return VNULL
    else:
        if x.kind==Integer and y.kind==Integer:
            return newFloating(x.i / y.i)
        else:
            if x.kind==Floating:
                if y.kind==Floating: return newFloating(x.f / y.f)
                elif y.kind==Rational: return newRational(toRational(x.f)/y.rat)
                else: 
                    if likely(y.iKind==NormalInteger):
                        return newFloating(x.f/(float)(y.i))
                    else:
                        when not defined(NOGMP):
                            return newFloating(x.f / y.bi)
            elif x.kind==Rational:
                if y.kind==Floating: return newRational(x.rat / toRational(y.f))
                elif y.kind==Rational: return newRational(x.rat / y.rat)
                else: return newRational(x.rat / y.i)
            else:
                if y.kind==Floating:
                    if likely(x.iKind==NormalInteger):
                        return newFloating((float)(x.i)/y.f)
                    else:
                        when not defined(NOGMP):
                            return newFloating(x.bi/y.f)
                else: return newRational(x.i / y.rat)


proc `//=`*(x: var Value, y: Value) =
    ## divide (floating-point division) given values 
    ## and store the result in the first one 
    ## 
    ## **Hint:** In-place, mutating operation
    if not (x.kind in {Integer, Floating, Rational}) or not (y.kind in {Integer, Floating, Rational}):
        if x.kind == Quantity:
            if y.kind == Quantity:
                let finalSpec = getFinalUnitAfterOperation("fdiv", x.unit, y.unit)
                if unlikely(finalSpec == ErrorQuantity):
                    when not defined(WEB):
                        RuntimeError_IncompatibleQuantityOperation("fdiv", valueAsString(x), valueAsString(y), stringify(x.unit.kind), stringify(y.unit.kind))
                elif finalSpec == NumericQuantity:
                    x = x.nm // y.nm
                else:
                    x = newQuantity(x.nm // convertQuantityValue(y.nm, y.unit.name, getCleanCorrelatedUnit(y.unit, x.unit).name), finalSpec)
            else:
                x.nm //= y
        else:
            x = VNULL
    else:
        if x.kind==Integer and y.kind==Integer:
            x = newFloating(x.i / y.i)
        else:
            if x.kind==Floating:
                if y.kind==Floating: x.f /= y.f
                elif y.kind==Rational: x = newRational(toRational(x.f)/y.rat)
                else: 
                    if y.iKind == NormalInteger:
                        x.f = x.f / (float)(y.i)
                    else:
                        when not defined(NOGMP):
                            x = newFloating(x.f / y.bi)
            elif x.kind==Rational:
                if y.kind==Floating: x.rat /= toRational(y.f)
                elif y.kind==Rational: x.rat /= y.rat
                else: x.rat /= y.i
            else:
                if y.kind==Floating:
                    if likely(x.iKind==NormalInteger):
                        x = newFloating((float)(x.i)/y.f)
                    else:
                        when not defined(NOGMP):
                            x = newFloating(x.bi/y.f)
                else: x = newRational(x.i / y.rat)
                
proc `%`*(x: Value, y: Value): Value =
    ## perform the modulo operation between given values 
    ## and return the result
    if not (x.kind in {Integer,Floating,Rational}) or not (y.kind in {Integer,Floating,Rational}):
        if (x.kind == Quantity and y.kind == Quantity) and (x.unit.kind==y.unit.kind):
            if x.unit.name == y.unit.name:
                return newQuantity(x.nm % y.nm, x.unit)
            else:
                return newQuantity(x.nm % convertQuantityValue(y.nm, y.unit.name, x.unit.name), x.unit)
        else:
            if unlikely(x.unit.kind != y.unit.kind):
                when not defined(WEB):
                    RuntimeError_IncompatibleQuantityOperation("mod", valueAsString(x), valueAsString(y), stringify(x.unit.kind), stringify(y.unit.kind))
            else:
                return VNULL
    else:
        if x.kind==Integer and y.kind==Integer:
            if likely(x.iKind==NormalInteger):
                if likely(y.iKind==NormalInteger):
                    return newInteger(x.i mod y.i)
                else:
                    when defined(WEB):
                        return newInteger(big(x.i) mod y.bi)
                    elif not defined(NOGMP):
                        return newInteger(x.i mod y.bi)
            else:
                when defined(WEB):
                    if unlikely(y.iKind==BigInteger):
                        return newInteger(x.bi mod y.bi)
                    else:
                        return newInteger(x.bi mod big(y.i))
                elif not defined(NOGMP):
                    if unlikely(y.iKind==BigInteger):
                        return newInteger(x.bi mod y.bi)
                    else:
                        return newInteger(x.bi mod y.i)
        else:
            if x.kind==Floating:
                if y.kind==Floating: return newFloating(x.f mod y.f)
                elif y.kind==Rational: return newRational(toRational(x.f) mod y.rat)
                else: 
                    if likely(y.iKind==NormalInteger):
                        return newFloating(x.f mod (float)(y.i))
                    else:
                        discard
                        # when not defined(NOGMP):
                        #     return newFloating(x.f mod y.bi)
            elif x.kind==Rational:
                if y.kind==Floating: return newRational(x.rat mod toRational(y.f))
                elif y.kind==Rational: return newRational(x.rat mod y.rat)
                else: return newRational(x.rat mod toRational(y.i))
            else:
                if y.kind==Rational:
                    return newRational(toRational(x.i) mod y.rat)
                else:
                    if likely(x.iKind==NormalInteger):
                        return newFloating((float)(x.i) mod y.f)
                    else:
                        discard
                        # when not defined(NOGMP):
                        #     return newFloating(x.bi mod y.f)

proc `%=`*(x: var Value, y: Value) =
    ## perform the modulo operation between given values
    ## and store the result in the first one
    ## 
    ## **Hint:** In-place, mutating operation
    if not (x.kind in {Integer,Floating,Rational}) or not (y.kind in {Integer,Floating,Rational}):
        if (x.kind == Quantity and y.kind == Quantity) and (x.unit.kind==y.unit.kind):
            if x.unit.name == y.unit.name:
                x.nm %= y.nm
            else:
                x.nm %= convertQuantityValue(y.nm, y.unit.name, x.unit.name)
        else:
            if unlikely(x.unit.kind != y.unit.kind):
                when not defined(WEB):
                    RuntimeError_IncompatibleQuantityOperation("mod", valueAsString(x), valueAsString(y), stringify(x.unit.kind), stringify(y.unit.kind))
            else:
                x = VNULL
    else:
        if x.kind==Integer and y.kind==Integer:
            if likely(x.iKind==NormalInteger):
                if likely(y.iKind==NormalInteger): 
                    x.i = x.i mod y.i
                else: 
                    when defined(WEB):
                        x = newInteger(big(x.i) mod y.bi)
                    elif not defined(NOGMP):
                        x = newInteger(x.i mod y.bi)
            else:
                when defined(WEB):
                    if likely(y.iKind==NormalInteger): 
                        x = newInteger(x.bi mod big(y.i))
                    else: 
                        x = newInteger(x.bi mod y.bi)
                elif not defined(NOGMP):
                    if likely(y.iKind==NormalInteger): 
                        x = newInteger(x.bi mod y.i)
                    else: 
                        x = newInteger(x.bi mod y.bi)
        else:
            if x.kind==Floating:
                if y.kind==Floating: x = newFloating(x.f mod y.f)
                elif y.kind==Rational: x = newRational(toRational(x.f) mod y.rat)
                else: 
                    if likely(y.iKind==NormalInteger):
                        x = newFloating(x.f mod (float)(y.i))
            elif x.kind==Rational:
                if y.kind==Floating: x = newRational(x.rat mod toRational(y.f))
                elif y.kind==Rational: x = newRational(x.rat mod y.rat)
                else: x = newRational(x.rat mod toRational(y.i))
            else:
                if y.kind==Rational:
                    x = newRational(toRational(x.i) mod y.rat)
                else:
                    if likely(x.iKind==NormalInteger):
                        x = newFloating((float)(x.i) mod y.f)

proc `/%`*(x: Value, y: Value): Value =
    ## perform the divmod operation between given values
    ## and return the result as a *tuple* Block value
    if not (x.kind in {Integer,Floating,Rational}) or not (y.kind in {Integer,Floating,Rational}):
        return newBlock(@[x/y, x%y])
    else:
        if x.kind==Integer and y.kind==Integer:
            if likely(x.iKind==NormalInteger):
                if likely(y.iKind==NormalInteger):
                    return newBlock(@[x/y, x%y])
                else:
                    when defined(WEB):
                        return newBlock(@[x/y, x%y])
                    elif not defined(NOGMP):
                        let dm = divmod(x.i, y.bi)
                        return newBlock(@[newInteger(dm.q), newInteger(dm.r)])
            else:
                when defined(WEB):
                    return newBlock(@[x/y, x%y])
                elif not defined(NOGMP):
                    if unlikely(y.iKind==BigInteger):
                        let dm = divmod(x.bi, y.bi)
                        return newBlock(@[newInteger(dm.q), newInteger(dm.r)])
                    else:
                        let dm = divmod(x.bi, y.i)
                        return newBlock(@[newInteger(dm.q), newInteger(dm.r)])
        else:
            if x.kind==Floating:
                if y.kind==Floating: return newBlock(@[x/y, x%y])
                elif y.kind==Rational: return newBlock(@[x/y, x%y])
                else: 
                    if likely(y.iKind==NormalInteger):
                        return newBlock(@[x/y, x%y])
                    else:
                        discard
                        # when not defined(NOGMP):
                        #     return newFloating(x.f mod y.bi)
            elif x.kind==Rational:
                if y.kind==Floating: return newBlock(@[x/y, x%y])
                elif y.kind==Rational: return newBlock(@[x/y, x%y])
                else: return newBlock(@[x/y, x%y])
            else:
                if y.kind==Rational:
                    return newBlock(@[x/y, x%y])
                else:
                    if likely(x.iKind==NormalInteger):
                        return newBlock(@[x/y, x%y])
                    else:
                        discard

proc `/%=`*(x: var Value, y: Value) =
    ## perform the divmod operation between given values
    ## and store the result in the first one
    ## 
    ## **Hint:** In-place, mutating operation
    if not (x.kind in {Integer,Floating,Rational}) or not (y.kind in {Integer,Floating,Rational}):
        x = newBlock(@[x/y, x%y])
    else:
        if x.kind==Integer and y.kind==Integer:
            if likely(x.iKind==NormalInteger):
                if likely(y.iKind==NormalInteger):
                    x = newBlock(@[x/y, x%y])
                else:
                    when defined(WEB):
                        x = newBlock(@[x/y, x%y])
                    elif not defined(NOGMP):
                        let dm = divmod(x.i, y.bi)
                        x = newBlock(@[newInteger(dm.q), newInteger(dm.r)])
            else:
                when defined(WEB):
                    x = newBlock(@[x/y, x%y])
                elif not defined(NOGMP):
                    if unlikely(y.iKind==BigInteger):
                        let dm = divmod(x.bi, y.bi)
                        x = newBlock(@[newInteger(dm.q), newInteger(dm.r)])
                    else:
                        let dm = divmod(x.bi, y.i)
                        x = newBlock(@[newInteger(dm.q), newInteger(dm.r)])
        else:
            if x.kind==Floating:
                if y.kind==Floating: x = newBlock(@[x/y, x%y])
                elif y.kind==Rational: x = newBlock(@[x/y, x%y])
                else: 
                    if likely(y.iKind==NormalInteger):
                        x = newBlock(@[x/y, x%y])
                    else:
                        discard
                        # when not defined(NOGMP):
                        #     return newFloating(x.f mod y.bi)
            elif x.kind==Rational:
                if y.kind==Floating: x = newBlock(@[x/y, x%y])
                elif y.kind==Rational: x = newBlock(@[x/y, x%y])
                else: x = newBlock(@[x/y, x%y])
            else:
                if y.kind==Rational:
                    x = newBlock(@[x/y, x%y])
                else:
                    if likely(x.iKind==NormalInteger):
                        x = newBlock(@[x/y, x%y])
                    else:
                        discard

proc `^`*(x: Value, y: Value): Value =
    ## perform the power operation between given values
    ## 
    if not (x.kind in {Integer, Floating}) or not (y.kind in {Integer, Floating}):
        if x.kind == Quantity:
            if y.kind==Integer and (y.i > 0 and y.i < 4):
                if y.i == 1: return x
                elif y.i == 2: return x * x
                elif y.i == 3: return x * x * x
                else:
                    when not defined(WEB):
                        RuntimeError_IncompatibleQuantityOperation("pow", valueAsString(x), valueAsString(y), stringify(x.unit.kind), ":" & toLowerAscii($(y.kind)))
            elif y.kind==Floating and (y.f > 0 and y.f < 4):
                if y.f == 1.0: return x
                elif y.f == 2.0: return x * x
                elif y.f == 3.0: return x * x * x
                else:
                    when not defined(WEB):
                        RuntimeError_IncompatibleQuantityOperation("pow", valueAsString(x), valueAsString(y), stringify(x.unit.kind), ":" & toLowerAscii($(y.kind)))
            else:
                when not defined(WEB):
                    RuntimeError_IncompatibleQuantityOperation("pow", valueAsString(x), valueAsString(y), stringify(x.unit.kind), ":" & toLowerAscii($(y.kind)))
        else: 
            return VNULL
    else:
        if x.kind==Integer and y.kind==Integer:
            if likely(x.iKind==NormalInteger):
                if likely(y.iKind==NormalInteger):
                    try:
                        if y.i >= 0:
                            return newInteger(safePow(x.i,y.i))
                        else:
                            return newFloating(pow(asFloat(x),asFloat(y)))
                    except OverflowDefect:
                        when defined(WEB):
                            return newInteger(big(x.i) ** big(y.i))
                        elif not defined(NOGMP):
                            return newInteger(pow(x.i,(culong)(y.i)))
                        else:
                            RuntimeError_IntegerOperationOverflow("pow", valueAsString(x), valueAsString(y))
                else:
                    when defined(WEB):
                        return newInteger(big(x.i) ** y.bi)
                    elif not defined(NOGMP):
                        RuntimeError_NumberOutOfPermittedRange("pow",valueAsString(x), valueAsString(y))
            else:
                when defined(WEB):
                    if likely(y.iKind==NormalInteger): 
                        return newInteger(x.bi ** big(y.i))
                    else: 
                        return newInteger(x.bi ** y.bi)
                elif not defined(NOGMP):
                    if likely(y.iKind==NormalInteger):
                        return newInteger(pow(x.bi,(culong)(y.i)))
                    else:
                        RuntimeError_NumberOutOfPermittedRange("pow",valueAsString(x), valueAsString(y))
        else:
            if x.kind==Floating:
                if y.kind==Floating: return newFloating(pow(x.f,y.f))
                elif y.kind==Complex: return VNULL
                else: 
                    if likely(y.iKind==NormalInteger):
                        return newFloating(pow(x.f,(float)(y.i)))
                    else:
                        when not defined(NOGMP):
                            return newFloating(pow(x.f,y.bi))
            elif x.kind==Complex:
                if y.kind==Integer:
                    if likely(y.iKind==NormalInteger): return newComplex(pow(x.z,(float)(y.i)))
                    else: return VNULL
                elif y.kind==Floating: return newComplex(pow(x.z,y.f))
                else: return newComplex(pow(x.z,y.z))
            else:
                if y.kind==Floating: 
                    if likely(x.iKind==NormalInteger):
                        return newFloating(pow((float)(x.i),y.f))
                    else:
                        when not defined(NOGMP):
                            return newFloating(pow(x.bi,y.f))
                else: return VNULL

proc `^=`*(x: var Value, y: Value) =
    ## perform the power operation between given values
    ## and store the result in the first value
    ## 
    ## **Hint:** In-place, mutation operation
    if not (x.kind in {Integer, Floating}) or not (y.kind in {Integer, Floating}):
        if x.kind == Quantity:
            if y.kind==Integer and (y.i > 0 and y.i < 4):
                if y.i == 1: discard
                elif y.i == 2: x *= x
                elif y.i == 3: x *= x * x
                else:
                    when not defined(WEB):
                        RuntimeError_IncompatibleQuantityOperation("pow", valueAsString(x), valueAsString(y), stringify(x.unit.kind), ":" & toLowerAscii($(y.kind)))
            elif y.kind==Floating and (y.f > 0 and y.f < 4):
                if y.f == 1.0: discard
                elif y.f == 2.0: x *= x
                elif y.f == 3.0: x *= x * x
                else:
                    when not defined(WEB):
                        RuntimeError_IncompatibleQuantityOperation("pow", valueAsString(x), valueAsString(y), stringify(x.unit.kind), ":" & toLowerAscii($(y.kind)))
            else:
                when not defined(WEB):
                    RuntimeError_IncompatibleQuantityOperation("pow", valueAsString(x), valueAsString(y), stringify(x.unit.kind), ":" & toLowerAscii($(y.kind)))
        else: 
            x = VNULL
    else:
        if x.kind==Integer and y.kind==Integer:
            let res = pow((float)x.i,(float)y.i)
            x = newInteger((int)res)
        else:
            if x.kind==Floating:
                if y.kind==Floating: x = newFloating(pow(x.f,y.f))
                elif y.kind==Complex: discard
                else: 
                    if likely(x.iKind==NormalInteger):
                        x = newFloating(pow(x.f,(float)(y.i)))
                    else:
                        when not defined(NOGMP):
                            x = newFloating(pow(x.f,y.bi))
            elif x.kind==Complex:
                if y.kind==Integer:
                    if likely(y.iKind==NormalInteger): x = newComplex(pow(x.z,(float)(y.i)))
                    else: discard
                elif y.kind==Floating: x = newComplex(pow(x.z,y.f))
                else: x = newComplex(pow(x.z,y.z))
            else:
                if y.kind==Floating:
                    if likely(x.iKind==NormalInteger):
                        x = newFloating(pow((float)(x.i),y.f))
                    else:
                        when not defined(NOGMP):
                            x = newFloating(pow(x.bi,y.f))
                else: discard

proc `&&`*(x: Value, y: Value): Value =
    ## perform binary-and between given values
    ## and return the result
    if (x.kind == Binary or y.kind==Binary) and (x.kind in {Integer, Binary} and y.kind in {Integer, Binary}):
        var a = (if x.kind==Binary: x.n else: numberToBinary(x.i))
        var b = (if y.kind==Binary: y.n else: numberToBinary(y.i))
        return newBinary(a and b)
    elif not (x.kind==Integer) or not (y.kind==Integer):
        return VNULL
    else:
        if likely(x.iKind==NormalInteger):
            if likely(y.iKind==NormalInteger):
                return newInteger(x.i and y.i)
            else:
                when defined(WEB):
                    return newInteger(big(x.i) and y.bi)
                elif not defined(NOGMP):
                    return newInteger(x.i and y.bi)
        else:
            when defined(WEB):
                if unlikely(y.iKind==BigInteger):
                    return newInteger(x.bi and y.bi)
                else:
                    return newInteger(x.bi and big(y.i))
            elif not defined(NOGMP):
                if unlikely(y.iKind==BigInteger):
                    return newInteger(x.bi and y.bi)
                else:
                    return newInteger(x.bi and y.i)

proc `&&=`*(x: var Value, y: Value) =
    ## perform binary-and between given values
    ## and store the result in the first value
    ## 
    ## **Hint:** In-place, mutation operation
    if (x.kind == Binary or y.kind==Binary) and (x.kind in {Integer, Binary} and y.kind in {Integer, Binary}):
        var a = (if x.kind==Binary: x.n else: numberToBinary(x.i))
        var b = (if y.kind==Binary: y.n else: numberToBinary(y.i))
        x = newBinary(a and b)
    elif not (x.kind==Integer) or not (y.kind==Integer):
        x = VNULL
    else:
        if likely(x.iKind==NormalInteger):
            if likely(y.iKind==NormalInteger):
                x = newInteger(x.i and y.i)
            else:
                when defined(WEB):
                    x = newInteger(big(x.i) and y.bi)
                elif not defined(NOGMP):
                    x = newInteger(x.i and y.bi)
        else:
            when defined(WEB):
                if unlikely(y.iKind==BigInteger):
                    x = newInteger(x.bi and y.bi)
                else:
                    x = newInteger(x.bi and big(y.i))
            elif not defined(NOGMP):
                if unlikely(y.iKind==BigInteger):
                    x = newInteger(x.bi and y.bi)
                else:
                    x = newInteger(x.bi and y.i)

proc `||`*(x: Value, y: Value): Value =
    ## perform binary-or between given values
    ## and return the result
    if (x.kind == Binary or y.kind==Binary) and (x.kind in {Integer, Binary} and y.kind in {Integer, Binary}):
        var a = (if x.kind==Binary: x.n else: numberToBinary(x.i))
        var b = (if y.kind==Binary: y.n else: numberToBinary(y.i))
        return newBinary(a or b)
    elif not (x.kind==Integer) or not (y.kind==Integer):
        return VNULL
    else:
        if likely(x.iKind==NormalInteger):
            if likely(y.iKind==NormalInteger):
                return newInteger(x.i or y.i)
            else:
                when defined(WEB):
                    return newInteger(big(x.i) or y.bi)
                elif not defined(NOGMP):
                    return newInteger(x.i or y.bi)
                
        else:
            when defined(WEB):
                if unlikely(y.iKind==BigInteger):
                    return newInteger(x.bi or y.bi)
                else:
                    return newInteger(x.bi or big(y.i))
            elif not defined(NOGMP):
                if unlikely(y.iKind==BigInteger):
                    return newInteger(x.bi or y.bi)
                else:
                    return newInteger(x.bi or y.i)

proc `||=`*(x: var Value, y: Value) =
    ## perform binary-or between given values
    ## and store the result in the first value
    ## 
    ## **Hint:** In-place, mutation operation
    if (x.kind == Binary or y.kind==Binary) and (x.kind in {Integer, Binary} and y.kind in {Integer, Binary}):
        var a = (if x.kind==Binary: x.n else: numberToBinary(x.i))
        var b = (if y.kind==Binary: y.n else: numberToBinary(y.i))
        x = newBinary(a or b)
    elif not (x.kind==Integer) or not (y.kind==Integer):
        x = VNULL
    else:
        if likely(x.iKind==NormalInteger):
            if likely(y.iKind==NormalInteger):
                x = newInteger(x.i or y.i)
            else:
                when defined(WEB):
                    x = newInteger(big(x.i) or y.bi)
                elif not defined(NOGMP):
                    x = newInteger(x.i or y.bi)
        else:
            when defined(WEB):
                if unlikely(y.iKind==BigInteger):
                    x = newInteger(x.bi or y.bi)
                else:
                    x = newInteger(x.bi or big(y.i))
            elif not defined(NOGMP):
                if unlikely(y.iKind==BigInteger):
                    x = newInteger(x.bi or y.bi)
                else:
                    x = newInteger(x.bi or y.i)

proc `^^`*(x: Value, y: Value): Value =
    ## perform binary-xor between given values
    ## and return the result
    if (x.kind == Binary or y.kind==Binary) and (x.kind in {Integer, Binary} and y.kind in {Integer, Binary}):
        var a = (if x.kind==Binary: x.n else: numberToBinary(x.i))
        var b = (if y.kind==Binary: y.n else: numberToBinary(y.i))
        return newBinary(a xor b)
    elif not (x.kind==Integer) or not (y.kind==Integer):
        return VNULL
    else:
        if likely(x.iKind==NormalInteger):
            if likely(y.iKind==NormalInteger):
                return newInteger(x.i xor y.i)
            else:
                when defined(WEB):
                    return newInteger(big(x.i) xor y.bi)
                elif not defined(NOGMP):
                    return newInteger(x.i xor y.bi)
        else:
            when defined(WEB):
                if unlikely(y.iKind==BigInteger):
                    return newInteger(x.bi xor y.bi)
                else:
                    return newInteger(x.bi xor big(y.i))
            elif not defined(NOGMP):
                if unlikely(y.iKind==BigInteger):
                    return newInteger(x.bi xor y.bi)
                else:
                    return newInteger(x.bi xor y.i)

proc `^^=`*(x: var Value, y: Value) =
    ## perform binary-xor between given values
    ## and store the result in the first value
    ## 
    ## **Hint:** In-place, mutation operation
    if (x.kind == Binary or y.kind==Binary) and (x.kind in {Integer, Binary} and y.kind in {Integer, Binary}):
        var a = (if x.kind==Binary: x.n else: numberToBinary(x.i))
        var b = (if y.kind==Binary: y.n else: numberToBinary(y.i))
        x = newBinary(a xor b)
    elif not (x.kind==Integer) or not (y.kind==Integer):
        x = VNULL
    else:
        if likely(x.iKind==NormalInteger):
            if likely(y.iKind==NormalInteger):
                x = newInteger(x.i xor y.i)
            else:
                when defined(WEB):
                    x = newInteger(big(x.i) xor y.bi)
                elif not defined(NOGMP):
                    x = newInteger(x.i xor y.bi)
        else:
            when defined(WEB):
                if unlikely(y.iKind==BigInteger):
                    x = newInteger(x.bi xor y.bi)
                else:
                    x = newInteger(x.bi xor big(y.i))
            elif not defined(NOGMP):
                if unlikely(y.iKind==BigInteger):
                    x = newInteger(x.bi xor y.bi)
                else:
                    x = newInteger(x.bi xor y.i)

proc `>>`*(x: Value, y: Value): Value =
    ## perform binary-right-shift between given values
    ## and return the result
    if not (x.kind==Integer) or not (y.kind==Integer):
        return VNULL
    else:
        if likely(x.iKind==NormalInteger):
            if likely(y.iKind==NormalInteger):
                return newInteger(x.i shr y.i)
            else:
                when defined(WEB):
                    return newInteger(big(x.i) shr y.bi)
                elif not defined(NOGMP):
                    RuntimeError_NumberOutOfPermittedRange("shr",valueAsString(x), valueAsString(y))
        else:
            when defined(WEB):
                if unlikely(y.iKind==BigInteger):
                    return newInteger(x.bi shr y.bi)
                else:
                    return newInteger(x.bi shr big(y.i))
            elif not defined(NOGMP):
                if unlikely(y.iKind==BigInteger):
                    RuntimeError_NumberOutOfPermittedRange("shr",valueAsString(x), valueAsString(y))
                else:
                    return newInteger(x.bi shr (culong)(y.i))

proc `>>=`*(x: var Value, y: Value) =
    ## perform binary-right-shift between given values
    ## and store the result in the first value
    ## 
    ## **Hint:** In-place, mutation operation
    if not (x.kind==Integer) or not (y.kind==Integer):
        x = VNULL
    else:
        if likely(x.iKind==NormalInteger):
            if likely(y.iKind==NormalInteger):
                x = newInteger(x.i shr y.i)
            else:
                when defined(WEB):
                    x = newInteger(big(x.i) shr y.bi)
                elif not defined(NOGMP):
                    RuntimeError_NumberOutOfPermittedRange("shr",valueAsString(x), valueAsString(y))
        else:
            when defined(WEB):
                if unlikely(y.iKind==BigInteger):
                    x = newInteger(x.bi shr y.bi)
                else:
                    x = newInteger(x.bi shr big(y.i))
            elif not defined(NOGMP):
                if unlikely(y.iKind==BigInteger):
                    RuntimeError_NumberOutOfPermittedRange("shr",valueAsString(x), valueAsString(y))
                else:
                    x = newInteger(x.bi shr (culong)(y.i))

proc `<<`*(x: Value, y: Value): Value =
    ## perform binary-left-shift between given values
    ## and return the result
    if not (x.kind==Integer) or not (y.kind==Integer):
        return VNULL
    else:
        if likely(x.iKind==NormalInteger):
            if likely(y.iKind==NormalInteger):
                return newInteger(x.i shl y.i)
            else:
                when defined(WEB):
                    return newInteger(big(x.i) shl y.bi)
                elif not defined(NOGMP):
                    RuntimeError_NumberOutOfPermittedRange("shl",valueAsString(x), valueAsString(y))
        else:
            when defined(WEB):
                if unlikely(y.iKind==BigInteger):
                    return newInteger(x.bi shl y.bi)
                else:
                    return newInteger(x.bi shl big(y.i))
            elif not defined(NOGMP):
                if unlikely(y.iKind==BigInteger):
                    RuntimeError_NumberOutOfPermittedRange("shl",valueAsString(x), valueAsString(y))
                else:
                    return newInteger(x.bi shl (culong)(y.i))

proc `<<=`*(x: var Value, y: Value) =
    ## perform binary-left-shift between given values
    ## and store the result in the first value
    ## 
    ## **Hint:** In-place, mutation operation
    if not (x.kind==Integer) or not (y.kind==Integer):
        x = VNULL
    else:
        if likely(x.iKind==NormalInteger):
            if likely(y.iKind==NormalInteger):
                x = newInteger(x.i shl y.i)
            else:
                when defined(WEB):
                    x = newInteger(big(x.i) shl y.bi)
                elif not defined(NOGMP):
                    RuntimeError_NumberOutOfPermittedRange("shl",valueAsString(x), valueAsString(y))
        else:
            when defined(WEB):
                if unlikely(y.iKind==BigInteger):
                    x = newInteger(x.bi shl y.bi)
                else:
                    x = newInteger(x.bi shl big(y.i))
            elif not defined(NOGMP):
                if unlikely(y.iKind==BigInteger):
                    RuntimeError_NumberOutOfPermittedRange("shl",valueAsString(x), valueAsString(y))
                else:
                    x = newInteger(x.bi shl (culong)(y.i))

proc `!!`*(x: Value): Value =
    ## perform binary-not for given value
    ## and return the result
    if x.kind == Binary:
        return newBinary(not x.n)
    elif not (x.kind==Integer):
        return VNULL
    else:
        if likely(x.iKind==NormalInteger):
            return newInteger(not x.i)
        else:
            when not defined(NOGMP):
                return newInteger(not x.bi)

proc `!!=`*(x: var Value) =
    ## perform binary-not for given value
    ## and store the result back in it
    ## 
    ## **Hint:** In-place, mutation operation
    if x.kind == Binary:
        x = newBinary(not x.n)
    elif not (x.kind==Integer):
        x = VNULL
    else:
        if likely(x.iKind==NormalInteger):
            x = newInteger(not x.i)
        else:
            when not defined(NOGMP):
                x = newInteger(not x.bi)

# proc `==`*[T](x,y:ref T){.error.}
# proc `<`*[T](x,y:ref T){.error.}
# proc `>`*[T](x,y:ref T){.error.}
# proc `<=`*[T](x,y:ref T){.error.}
# proc `>=`*[T](x,y:ref T){.error.}
# proc `!=`*[T](x,y:ref T){.error.}
# proc cmp*[T](x,y:ref T){.error.}

proc factorial*(x: Value): Value =
    ## calculate factorial of given value
    if not (x.kind == Integer):
        return VNULL
    else:
        if likely(x.iKind==NormalInteger):
            if x.i < 21:
                when defined(WEB):
                    if x.i < 13:
                        return newInteger(fac(x.i))
                    else:
                        let items = (toSeq(1..x.i)).map((w)=>newInteger(w))
                        var res = newInteger(1)
                        for item in items:
                            res = res * item
                        return res
                else:
                    return newInteger(fac(x.i))
            else:
                when defined(WEB):
                    let items = (toSeq(1..x.i)).map((w)=>newInteger(w))
                    var res = newInteger(1)
                    for item in items:
                        res = res * item
                elif defined(NOGMP):
                    RuntimeError_NumberOutOfPermittedRange("factorial",valueAsString(x), "")
                else:
                    return newInteger(newInt().fac(x.i))
        else:
            when not defined(WEB):
                RuntimeError_NumberOutOfPermittedRange("factorial",valueAsString(x), "")

func consideredEqual*(x: Value, y: Value): bool {.inline,enforceNoRaises.} =
    ## check whether given values are to be considered equal
    ## 
    ## **Hint:** This is a helper function *solely* for the
    ## evaluator and should not be used anywhere else

    let xKind = x.kind
    let yKind = y.kind
    if xKind in {Word,Label,Attribute,AttributeLabel} and yKind in {Word,Label,Attribute,AttributeLabel}:
        return x.s == y.s

    if xKind != yKind: return false

    case xKind:
        of Integer:
            if x.iKind != y.iKind: return false
            when not defined(NOGMP):
                if likely(x.iKind == NormalInteger):
                    return x.i == y.i
                else:
                    return x.bi == y.bi
            else:
                return x.i == y.i
        of String, Literal:
            return x.s == y.s
        of Floating:
            return x.f == y.f
        of Block:
            {.linearScanEnd.}
            if x.a.len != y.a.len: return false
            for i in 0..x.a.high:
                if not consideredEqual(x.a[i], y.a[i]): return false
            return true
    
        #---------------------------

        of Null: return true
        of Logical: return x.b == y.b
        of Complex: return x.z == y.z
        of Rational: return x.rat == y.rat
        of Version:
            return x.major == y.major and x.minor == y.minor and x.patch == y.patch and x.extra == y.extra
        of Type: 
            if x.tpKind != y.tpKind: return false
            if x.tpKind==BuiltinType:
                return x.t == y.t
            else:
                return x.ts.name == y.ts.name
        of Char: return x.c == y.c
        of Symbol,
           SymbolLiteral: return x.m == y.m
        of Quantity: return x.nm == y.nm and x.unit == y.unit
        of Regex: return x.rx == y.rx
        of Color: return x.l == y.l
        of Inline:
            if x.a.len != y.a.len: return false
            for i in 0..x.a.high:
                if not consideredEqual(x.a[i], y.a[i]): return false
            return true
        of Dictionary:
            if x.d.len != y.d.len: return false

            for k,v in pairs(x.d):
                if not y.d.hasKey(k): return false
                if not consideredEqual(v,y.d[k]): return false

            return true
        of Object:
            if x.o.len != y.o.len: return false
            if x.proto != y.proto: return false

            for k,v in pairs(x.o):
                if not y.o.hasKey(k): return false
                if not consideredEqual(v,y.o[k]): return false

            return true
        of Function:
            if x.fnKind==UserFunction:
                return consideredEqual(x.params, y.params) and consideredEqual(x.main, y.main) and x.exports == y.exports
            else:
                return x.action == y.action
        of Binary:
            return x.n == y.n
        of Bytecode:
            return x.trans == y.trans
        of Database:
            if x.dbKind != y.dbKind: return false
            when not defined(NOSQLITE):
                if x.dbKind==SqliteDatabase: return cast[ByteAddress](x.sqlitedb) == cast[ByteAddress](y.sqlitedb)
                #elif x.dbKind==MysqlDatabase: return cast[ByteAddress](x.mysqldb) == cast[ByteAddress](y.mysqldb)
        of Date:
            return x.eobj == y.eobj
        else:
            return false

# TODO(Value\hash) Verify hashing is done right
#  labels: vm,unit-test
func hash*(v: Value): Hash {.inline.}=
    ## calculate the hash for given value
    case v.kind:
        of Null         : result = 0
        of Logical      : result = cast[Hash](v.b)
        of Integer      : 
            if likely(v.iKind==NormalInteger): result = cast[Hash](v.i)
            else: 
                when defined(WEB) or not defined(NOGMP):
                    result = cast[Hash](v.bi)
        of Floating     : result = cast[Hash](v.f)
        of Complex      : 
            result = 1
            result = result !& cast[Hash](v.z.re)
            result = result !& cast[Hash](v.z.im)
            result = !$ result
        of Rational     : result = hash(v.rat)
        of Version      : 
            result = 1
            result = result !& cast[Hash](v.major)
            result = result !& cast[Hash](v.minor)
            result = result !& cast[Hash](v.patch)
            result = result !& hash(v.extra)
            result = !$ result
        of Type         : result = cast[Hash](ord(v.t))
        of Char         : result = cast[Hash](ord(v.c))
        of String       : result = hash(v.s)
        
        of Word,
           Literal,
           Label,
           Attribute,
           AttributeLabel        : result = hash(v.s)

        of Path,
           PathLabel    : 
            result = 1
            for i in v.p:
                result = result !& hash(i)
            result = !$ result

        of Symbol,
           SymbolLiteral: result = cast[Hash](ord(v.m))

        of Quantity:
            result = 1
            result = result !& hash(v.nm)
            result = result !& hash(v.unit)
            result = !$ result

        of Regex: result = hash(v.rx)

        of Color        : result = cast[Hash](v.l)

        of Date         : discard

        of Binary       : discard

        of Inline,
           Block        :
            result = 1
            for i in v.a:
                result = result !& hash(i)
            result = !$ result

        of Dictionary   : 
            result = 1
            for k,v in pairs(v.d):
                result = result !& hash(k)
                result = result !& hash(v)

        of Object       :
            result = 1
            for k,v in pairs(v.o):
                result = result !& hash(k)
                result = result !& hash(v)
        
        of Function     : 
            if v.fnKind==UserFunction:
                result = 1
                result = result !& hash(v.params)
                result = result !& hash(v.main)
                if not v.imports.isNil:
                    result = result !& hash(v.imports)

                if not v.exports.isNil:
                    result = result !& hash(v.exports)

                result = result !& hash(v.memoize)
                result = result !& hash(v.inline)
                result = !$ result
            else:
                result = cast[Hash](unsafeAddr v)
            # result = hash(v.params) !& hash(v.main)
            # result = !$ result
        of Database:
            when not defined(NOSQLITE):
                if v.dbKind==SqliteDatabase: result = cast[Hash](cast[ByteAddress](v.sqlitedb))
                #elif v.dbKind==MysqlDatabase: result = cast[Hash](cast[ByteAddress](v.mysqldb))

        of Bytecode:
            result = cast[Hash](unsafeAddr v)

        of Newline      : result = 0
        of Nothing      : result = 0
        of ANY          : result = 0

{.pop.}<|MERGE_RESOLUTION|>--- conflicted
+++ resolved
@@ -62,7 +62,6 @@
   res
 
 let
-<<<<<<< HEAD
     I0*             = makeConst Value(kind: Integer, iKind: NormalInteger, i: 0)      ## constant 0
     I1*             = makeConst Value(kind: Integer, iKind: NormalInteger, i: 1)      ## constant 1
     I2*             = makeConst Value(kind: Integer, iKind: NormalInteger, i: 2)      ## constant 2
@@ -88,9 +87,9 @@
 
     F1M*            = makeConst Value(kind: Floating, f: -1.0)                        ## constant -1.0
 
-    VTRUE*          = makeConst Value(kind: Logical, flags: {isTrue})                         ## constant True
-    VFALSE*         = makeConst Value(kind: Logical, flags: {})                        ## constant False
-    VMAYBE*         = makeConst Value(kind: Logical, flags: {isMaybe})                        ## constant Maybe
+    VTRUE*          = makeConst Value(kind: Logical, flags: {isTrue})                 ## constant True
+    VFALSE*         = makeConst Value(kind: Logical, flags: {})                       ## constant False
+    VMAYBE*         = makeConst Value(kind: Logical, flags: {isMaybe})                ## constant Maybe
 
     VNULL*          = makeConst Value(kind: Null)                                     ## constant Null
 
@@ -100,47 +99,6 @@
 
     VSTRINGT*       = makeConst Value(kind: Type, tpKind: BuiltinType, t: String)     ## constant ``:string``
     VINTEGERT*      = makeConst Value(kind: Type, tpKind: BuiltinType, t: Integer)    ## constant ``:integer``
-
-    VNOTHING*       = makeConst Value(kind: Nothing)                                  ## constant Nothing
-=======
-    I0*             = Value(kind: Integer, iKind: NormalInteger, i: 0, readonly: true)      ## constant 0
-    I1*             = Value(kind: Integer, iKind: NormalInteger, i: 1, readonly: true)      ## constant 1
-    I2*             = Value(kind: Integer, iKind: NormalInteger, i: 2, readonly: true)      ## constant 2
-    I3*             = Value(kind: Integer, iKind: NormalInteger, i: 3, readonly: true)      ## constant 3
-    I4*             = Value(kind: Integer, iKind: NormalInteger, i: 4, readonly: true)      ## constant 4
-    I5*             = Value(kind: Integer, iKind: NormalInteger, i: 5, readonly: true)      ## constant 5
-    I6*             = Value(kind: Integer, iKind: NormalInteger, i: 6, readonly: true)      ## constant 6
-    I7*             = Value(kind: Integer, iKind: NormalInteger, i: 7, readonly: true)      ## constant 7
-    I8*             = Value(kind: Integer, iKind: NormalInteger, i: 8, readonly: true)      ## constant 8
-    I9*             = Value(kind: Integer, iKind: NormalInteger, i: 9, readonly: true)      ## constant 9
-    I10*            = Value(kind: Integer, iKind: NormalInteger, i: 10, readonly: true)     ## constant 10
-    I11*            = Value(kind: Integer, iKind: NormalInteger, i: 11, readonly: true)     ## constant 11
-    I12*            = Value(kind: Integer, iKind: NormalInteger, i: 12, readonly: true)     ## constant 12
-    I13*            = Value(kind: Integer, iKind: NormalInteger, i: 13, readonly: true)     ## constant 13
-    I14*            = Value(kind: Integer, iKind: NormalInteger, i: 14, readonly: true)     ## constant 14
-    I15*            = Value(kind: Integer, iKind: NormalInteger, i: 15, readonly: true)     ## constant 15
-
-    I1M*            = Value(kind: Integer, iKind: NormalInteger, i: -1, readonly: true)     ## constant -1
-
-    F0*             = Value(kind: Floating, f: 0.0, readonly: true)                         ## constant 0.0
-    F1*             = Value(kind: Floating, f: 1.0, readonly: true)                         ## constant 1.0
-    F2*             = Value(kind: Floating, f: 2.0, readonly: true)                         ## constant 2.0
-
-    F1M*            = Value(kind: Floating, f: -1.0, readonly: true)                        ## constant -1.0
-
-    VTRUE*          = Value(kind: Logical, b: True, readonly: true)                         ## constant True
-    VFALSE*         = Value(kind: Logical, b: False, readonly: true)                        ## constant False
-    VMAYBE*         = Value(kind: Logical, b: Maybe, readonly: true)                        ## constant Maybe
-
-    VNULL*          = Value(kind: Null, readonly: true)                                     ## constant Null
-
-    VEMPTYSTR*      = Value(kind: String, s: "", readonly: true)                                    ## constant ""
-    VEMPTYARR*      = Value(kind: Block, a: @[], data: nil, readonly: true)                         ## constant []
-    VEMPTYDICT*     = Value(kind: Dictionary, d: initOrderedTable[string,Value](), readonly: true)  ## constant #[]
-
-    VSTRINGT*       = Value(kind: Type, tpKind: BuiltinType, t: String, readonly: true)     ## constant ``:string``
-    VINTEGERT*      = Value(kind: Type, tpKind: BuiltinType, t: Integer, readonly: true)    ## constant ``:integer``
->>>>>>> 97ae5359
 
     #--------
 
