#=======================================================
# Arturo
# Programming Language + Bytecode VM compiler
# (c) 2019-2022 Yanis Zafirópulos
#
# @file: vm/values/value.nim
#=======================================================

## Arturo's main Value object.

# TODO(VM/values/value) General cleanup needed
#  There are various pieces of commented-out code that make the final result pretty much illegible. Let's clean this up.
#  labels: vm, values, cleanup

#=======================================
# Libraries
#=======================================

import hashes, lenientops
import macros, math, sequtils, strutils
import sugar, tables, times, unicode

when not defined(NOSQLITE):
    import db_sqlite as sqlite
    #import db_mysql as mysql

when defined(WEB):
    import std/jsbigints

when not defined(NOGMP):
    import helpers/bignums as BignumsHelper

when not defined(WEB):
    import vm/errors

import vm/values/custom/[vbinary, vcolor, vcomplex, vlogical, vquantity, vrational, vregex, vsymbol]

import vm/values/clean
import vm/values/types
export types

#=======================================
# Pragmas
#=======================================

{.push overflowChecks: on.}

#=======================================
# Constants
#=======================================

const
    NoValues*       = @[]

#=======================================
# Fixed Values
#=======================================

let
    I0*             = Value(kind: Integer, iKind: NormalInteger, i: 0, readonly: true)      ## constant 0
    I1*             = Value(kind: Integer, iKind: NormalInteger, i: 1, readonly: true)      ## constant 1
    I2*             = Value(kind: Integer, iKind: NormalInteger, i: 2, readonly: true)      ## constant 2
    I3*             = Value(kind: Integer, iKind: NormalInteger, i: 3, readonly: true)      ## constant 3
    I4*             = Value(kind: Integer, iKind: NormalInteger, i: 4, readonly: true)      ## constant 4
    I5*             = Value(kind: Integer, iKind: NormalInteger, i: 5, readonly: true)      ## constant 5
    I6*             = Value(kind: Integer, iKind: NormalInteger, i: 6, readonly: true)      ## constant 6
    I7*             = Value(kind: Integer, iKind: NormalInteger, i: 7, readonly: true)      ## constant 7
    I8*             = Value(kind: Integer, iKind: NormalInteger, i: 8, readonly: true)      ## constant 8
    I9*             = Value(kind: Integer, iKind: NormalInteger, i: 9, readonly: true)      ## constant 9
    I10*            = Value(kind: Integer, iKind: NormalInteger, i: 10, readonly: true)     ## constant 10
    I11*            = Value(kind: Integer, iKind: NormalInteger, i: 11, readonly: true)     ## constant 11
    I12*            = Value(kind: Integer, iKind: NormalInteger, i: 12, readonly: true)     ## constant 12
    I13*            = Value(kind: Integer, iKind: NormalInteger, i: 13, readonly: true)     ## constant 13
    I14*            = Value(kind: Integer, iKind: NormalInteger, i: 14, readonly: true)     ## constant 14
    I15*            = Value(kind: Integer, iKind: NormalInteger, i: 15, readonly: true)     ## constant 15

    I1M*            = Value(kind: Integer, iKind: NormalInteger, i: -1, readonly: true)     ## constant -1

    F0*             = Value(kind: Floating, f: 0.0, readonly: true)                         ## constant 0.0
    F1*             = Value(kind: Floating, f: 1.0, readonly: true)                         ## constant 1.0
    F2*             = Value(kind: Floating, f: 2.0, readonly: true)                         ## constant 2.0

    F1M*            = Value(kind: Floating, f: -1.0, readonly: true)                        ## constant -1.0

    VTRUE*          = Value(kind: Logical, b: True, readonly: true)                         ## constant True
    VFALSE*         = Value(kind: Logical, b: False, readonly: true)                        ## constant False
    VMAYBE*         = Value(kind: Logical, b: Maybe, readonly: true)                        ## constant Maybe

    VNULL*          = Value(kind: Null, readonly: true)                                     ## constant Null

    VEMPTYSTR*      = Value(kind: String, s: "", readonly: true)                                    ## constant ""
    VEMPTYARR*      = Value(kind: Block, a: @[], data: nil, readonly: true)                         ## constant []
    VEMPTYDICT*     = Value(kind: Dictionary, d: initOrderedTable[string,Value](), readonly: true)  ## constant #[]

    VSTRINGT*       = Value(kind: Type, tpKind: BuiltinType, t: String, readonly: true)     ## constant ``:string``
    VINTEGERT*      = Value(kind: Type, tpKind: BuiltinType, t: Integer, readonly: true)    ## constant ``:integer``

    #--------

    NoAliasBinding*     = AliasBinding(precedence: PostfixPrecedence, name: nil)

#=======================================
# Variables
#=======================================

var 
    TypeLookup = initOrderedTable[string,Value]()

    # global implementation references
    AddF*, SubF*, MulF*, DivF*, FdivF*, ModF*, PowF*            : Value
    NegF*, BNotF*, BAndF*, BOrF*, ShlF*, ShrF*                  : Value
    NotF*, AndF*, OrF*                                          : Value 
    EqF*, NeF*, GtF*, GeF*, LtF*, LeF*                          : Value
    IfF*, IfEF*, UnlessF*, ElseF*, SwitchF*, WhileF*, ReturnF*  : Value
    ToF*, PrintF*                                               : Value
    GetF*, SetF*                                                : Value
    ArrayF*, DictF*, FuncF*                                     : Value
    RangeF*, LoopF*, MapF*, SelectF*                            : Value
    SizeF*, ReplaceF*, SplitF*, JoinF*, ReverseF*               : Value 
    IncF*, DecF*                                                : Value

#=======================================
# Forward Declarations
#=======================================

func newDictionary*(d: sink ValueDict = initOrderedTable[string,Value]()): Value {.inline.}
func valueAsString*(v: Value): string {.inline,enforceNoRaises.}
proc `+`*(x: Value, y: Value): Value
proc `-`*(x: Value, y: Value): Value
proc `*`*(x: Value, y: Value): Value
proc `/`*(x: Value, y: Value): Value
proc `//`*(x: Value, y: Value): Value
func hash*(v: Value): Hash {.inline.}

#=======================================
# Constructors
#=======================================

proc newLogical*(b: VLogical): Value {.inline, enforceNoRaises.} =
    if b==True: VTRUE
    elif b==False: VFALSE
    else: VMAYBE

proc newLogical*(b: bool): Value {.inline, enforceNoRaises.} =
    if b: VTRUE
    else: VFALSE

proc newLogical*(s: string): Value {.inline, enforceNoRaises.} =
    ## create Logical value from string
    if s=="true": newLogical(True)
    elif s=="false": newLogical(False)
    else: newLogical(Maybe)

proc newLogical*(i: int): Value {.inline, enforceNoRaises.} =
    ## create Logical value from int
    if i==1: newLogical(True)
    elif i==0: newLogical(False)
    else: newLogical(Maybe)

when defined(WEB):
    proc newInteger*(bi: JsBigInt): Value {.inline.} =
        result = Value(kind: Integer, iKind: BigInteger, bi: bi)

when not defined(NOGMP):
    proc newInteger*(bi: Int): Value {.inline.} =
        result = Value(kind: Integer, iKind: BigInteger, bi: bi)

func newInteger*(i: int): Value {.inline, enforceNoRaises.} =
    ## create Integer value from int
    result = Value(kind: Integer, iKind: NormalInteger, i: i)

func newInteger*(i: int64): Value {.inline, enforceNoRaises.} =
    ## create Integer value from int64
    newInteger((int)(i))

proc newInteger*(i: string, lineno: int = 1): Value {.inline.} =
    ## create Integer value from string
    try:
        return newInteger(parseInt(i))
    except ValueError:
        when defined(WEB):
            return newInteger(big(i.cstring))
        elif not defined(NOGMP):
            return newInteger(newInt(i))
        else:
            RuntimeError_IntegerParsingOverflow(lineno, i)

func newBigInteger*(i: int): Value {.inline.} =
    ## create Integer (BigInteger) value from int
    when defined(WEB):
        result = Value(kind: Integer, iKind: BigInteger, bi: big(i))
    elif not defined(NOGMP):
        result = Value(kind: Integer, iKind: BigInteger, bi: newInt(i))

func newFloating*(f: float): Value {.inline, enforceNoRaises.} =
    ## create Floating value from float
    Value(kind: Floating, f: f)

func newFloating*(f: int): Value {.inline, enforceNoRaises.} =
    ## create Floating value from int
    Value(kind: Floating, f: (float)(f))

proc newFloating*(f: string): Value {.inline.} =
    ## create Floating value from string
    return newFloating(parseFloat(f))

func newComplex*(com: VComplex): Value {.inline.} =
    ## create Complex value from VComplex
    Value(kind: Complex, z: com)

func newComplex*(fre: float, fim: float): Value {.inline.} =
    ## create Complex value from real + imaginary parts (float)
    Value(kind: Complex, z: VComplex(re: fre, im: fim))

func newComplex*(fre: Value, fim: Value): Value {.inline.} =
    ## create Complex value from real + imaginary parts (Value)
    var r: float
    var i: float

    if fre.kind==Integer: r = (float)(fre.i)
    else: r = fre.f

    if fim.kind==Integer: i = (float)(fim.i)
    else: i = fim.f

    newComplex(r,i)

func newRational*(rat: VRational): Value {.inline, enforceNoRaises.} =
    ## create Rational value from VRational
    Value(kind: Rational, rat: rat)

func newRational*(num: int, den: int): Value {.inline.} =
    ## create Rational value from numerator + denominator (int)
    Value(kind: Rational, rat: initRational(num, den))

func newRational*(n: int): Value {.inline.} =
    ## create Rational value from int
    Value(kind: Rational, rat: toRational(n))

func newRational*(n: float): Value {.inline.} =
    ## create Rational value from float
    Value(kind: Rational, rat: toRational(n))

func newRational*(num: Value, den: Value): Value {.inline, enforceNoRaises.} =
    ## create Rational value from numerator + denominator (Value)
    newRational(num.i, den.i)

func newVersion*(v: string): Value {.inline.} =
    ## create Version value from string
    var numPart = ""
    var extraPart = ""
    var lastIndex : int
    for i, c in v:
        lastIndex = i
        if c notin {'+','-'}:
            numPart.add(c)
        else:
            extraPart &= c
            break

    extraPart &= v[lastIndex+1 .. ^1]

    let parts: seq[string] = numPart.split(".")
    Value(kind: Version, major: parseInt(parts[0]), 
                         minor: parseInt(parts[1]), 
                         patch: parseInt(parts[2]), 
                         extra: extraPart)

func newType*(t: ValueKind): Value {.inline, enforceNoRaises.} =
    ## create Type (BuiltinType) value from ValueKind
    Value(kind: Type, tpKind: BuiltinType, t: t)

proc newUserType*(n: string, f: ValueArray = @[]): Value {.inline.} =
    ## create Type (UserType) value from string
    if (let lookup = TypeLookup.getOrDefault(n, nil); not lookup.isNil):
        return lookup
    else:
        result = Value(kind: Type, tpKind: UserType, t: Object, ts: Prototype(name: n, fields: f, methods: initOrderedTable[string,Value](), inherits: nil))
        TypeLookup[n] = result

proc newType*(t: string): Value {.inline.} =
    ## create Type value from string
    try:
        newType(parseEnum[ValueKind](t.capitalizeAscii()))
    except ValueError:
        newUserType(t)

func newChar*(c: Rune): Value {.inline, enforceNoRaises.} =
    ## create Char value from Rune
    Value(kind: Char, c: c)

func newChar*(c: char): Value {.inline.} =
    ## create Char value from char
    Value(kind: Char, c: ($c).runeAt(0))

func newChar*(c: string): Value {.inline.} =
    ## create Char value from string
    Value(kind: Char, c: c.runeAt(0))

func newString*(s: sink string, dedented: static bool = false): Value {.inline, enforceNoRaises.} =
    ## create String value from string
    when not dedented: 
        Value(kind: String, s: s)
    else: 
        Value(kind: String, s: unicode.strip(dedent(s)))

func newString*(s: cstring, dedented: static bool = false): Value {.inline, enforceNoRaises.} =
    ## create String value from cstring
    newString($(s), dedented)

func newWord*(w: sink string): Value {.inline, enforceNoRaises.} =
    ## create Word value from string
    Value(kind: Word, s: w)

func newLiteral*(l: sink string): Value {.inline, enforceNoRaises.} =
    ## create Literal value from string
    Value(kind: Literal, s: l)

func newLabel*(l: sink string): Value {.inline, enforceNoRaises.} =
    ## create Label value from string
    Value(kind: Label, s: l)

func newAttribute*(a: sink string): Value {.inline, enforceNoRaises.} =
    ## create Attribute value from string
    Value(kind: Attribute, s: a)

func newAttributeLabel*(a: sink string): Value {.inline, enforceNoRaises.} =
    ## create AttributeLabel value from string
    Value(kind: AttributeLabel, s: a)

func newPath*(p: sink ValueArray): Value {.inline, enforceNoRaises.} =
    ## create Path value from ValueArray
    Value(kind: Path, p: p)

func newPathLabel*(p: sink ValueArray): Value {.inline, enforceNoRaises.} =
    ## create PathLabel value from ValueArray
    Value(kind: PathLabel, p: p)

func newSymbol*(m: VSymbol): Value {.inline, enforceNoRaises.} =
    ## create Symbol value from VSymbol
    Value(kind: Symbol, m: m)

func newSymbol*(m: sink string): Value {.inline.} =
    ## create Symbol value from string
    newSymbol(parseEnum[VSymbol](m))

func newSymbolLiteral*(m: VSymbol): Value {.inline, enforceNoRaises.} =
    ## create SymbolLiteral value from VSymbol
    Value(kind: SymbolLiteral, m: m)

func newSymbolLiteral*(m: string): Value {.inline.} =
    ## create SymbolLiteral value from string
    newSymbolLiteral(parseEnum[VSymbol](m))

func newQuantity*(nm: Value, unit: VQuantity): Value {.inline, enforceNoRaises.} =
    ## create Quantity value from numerica value ``nm`` (Value) + ``unit`` (VQuantity)
    Value(kind: Quantity, nm: nm, unit: unit)

proc newQuantity*(nm: Value, name: UnitName): Value {.inline.} =
    ## create Quantity value from numerica value ``nm`` (Value) + unit ``name`` (UnitName)
    newQuantity(nm, newQuantitySpec(name))

proc convertToTemperatureUnit*(v: Value, src: UnitName, tgt: UnitName): Value =
    ## convert given temperature value ``v`` from ``src`` unit to ``tgt``
    case src:
        of C:
            if tgt==F: return v * newFloating(9/5) + newInteger(32)
            elif tgt==K: return v + newFloating(273.15)
            else: return v * newFloating(9/5) + newFloating(491.67)
        of F:
            if tgt==C: return (v - newInteger(32)) * newFloating(5/9)
            elif tgt==K: return (v - newInteger(32)) * newFloating(5/9) + newFloating(273.15)
            else: return v + newFloating(459.67)
        of K: 
            if tgt==C: return v - newFloating(273.15)
            elif tgt==F: return (v-newFloating(273.15)) * newFloating(9/5) + newInteger(32)
            else: return v * newFloating(1.8)
        of R:
            if tgt==C: return (v - newFloating(491.67)) * newFloating(5/9)
            elif tgt==F: return v - newFloating(459.67)
            else: return v * newFloating(5/9)

        else: discard

proc convertQuantityValue*(nm: Value, fromU: UnitName, toU: UnitName, fromKind = NoUnit, toKind = NoUnit, op = ""): Value =
    ## convert given quantity value ``nm`` from ``fromU`` unit to ``toU`` 
    var fromK = fromKind
    var toK = toKind
    if fromK==NoUnit: fromK = quantityKindForName(fromU)
    if toK==NoUnit: toK = quantityKindForName(toU)

    if unlikely(fromK!=toK):
        when not defined(WEB):
            RuntimeError_CannotConvertQuantity(valueAsString(nm), stringify(fromU), stringify(fromK), stringify(toU), stringify(toK))
    
    if toK == TemperatureUnit:
        return convertToTemperatureUnit(nm, fromU, toU)
    else:
        let fmultiplier = getQuantityMultiplier(fromU, toU, isCurrency=fromK==CurrencyUnit)
        if fmultiplier == 1.0:
            return nm
        else:
            return nm * newFloating(fmultiplier)

func newRegex*(rx: sink VRegex): Value {.inline, enforceNoRaises.} =
    ## create Regex value from VRegex
    Value(kind: Regex, rx: rx)

func newRegex*(rx: string): Value {.inline.} =
    ## create Regex value from string
    newRegex(newRegexObj(rx))

func newColor*(l: VColor): Value {.inline, enforceNoRaises.} =
    ## create Color value from VColor
    Value(kind: Color, l: l)

func newColor*(rgb: RGB): Value {.inline.} =
    ## create Color value from RGB
    newColor(colorFromRGB(rgb))

func newColor*(l: string): Value {.inline.} =
    ## create Color value from string
    newColor(parseColor(l))

func newDate*(dt: sink DateTime): Value {.inline, enforceNoRaises.} =
    ## create Date value from DateTime
    let edict = {
        "hour"      : newInteger(dt.hour),
        "minute"    : newInteger(dt.minute),
        "second"    : newInteger(dt.second),
        "nanosecond": newInteger(dt.nanosecond),
        "day"       : newInteger(dt.monthday),
        "Day"       : newString($(dt.weekday)),
        "days"      : newInteger(dt.yearday),
        "month"     : newInteger(ord(dt.month)),
        "Month"     : newString($(dt.month)),
        "year"      : newInteger(dt.year),
        "utc"       : newInteger(dt.utcOffset)
    }.toOrderedTable
    let newTime = new DateTime
    newTime[] = dt
    Value(kind: Date, e: edict, eobj: newTime)

func newBinary*(n: VBinary = @[]): Value {.inline, enforceNoRaises.} =
    ## create Binary value from VBinary
    Value(kind: Binary, n: n)

func newDictionary*(d: sink ValueDict = initOrderedTable[string,Value]()): Value {.inline, enforceNoRaises.} =
    ## create Dictionary value from ValueDict
    Value(kind: Dictionary, d: d)

func newObject*(o: sink ValueDict = initOrderedTable[string,Value](), proto: sink Prototype): Value {.inline, enforceNoRaises.} =
    ## create Object value from ValueDict with given prototype
    Value(kind: Object, o: o, proto: proto)

proc newObject*(args: ValueArray, prot: Prototype, initializer: proc (self: Value, prot: Prototype), o: ValueDict = initOrderedTable[string,Value]()): Value {.inline.} =
    ## create Object value from ValueArray with given prototype 
    ## and initializer function
    var fields = o
    var i = 0
    while i<args.len and i<prot.fields.len:
        let k = prot.fields[i]
        fields[k.s] = args[i]
        i += 1

    result = newObject(fields, prot)
    
    initializer(result, prot)

proc newObject*(args: ValueDict, prot: Prototype, initializer: proc (self: Value, prot: Prototype), o: ValueDict = initOrderedTable[string,Value]()): Value {.inline.} =
    ## create Object value from ValueDict with given prototype 
    ## and initializer function, using another object ``o`` as 
    ## a parent object
    var fields = o
    for k,v in pairs(args):
        for item in prot.fields:
            if item.s == k:
                fields[k] = v

    result = newObject(fields, prot)
    
    initializer(result, prot)

func newFunction*(params: Value, main: Value, imports: Value = nil, exports: Value = nil, exportable: bool = false, memoize: bool = false): Value {.inline, enforceNoRaises.} =
    ## create Function (UserFunction) value with given parameters, ``main`` body, etc
<<<<<<< HEAD
    Value(kind: Function, fnKind: UserFunction, arity: params.a.len, params: params, main: main, imports: imports, exports: exports, exportable: exportable, memoize: memoize)
=======
    Value(
        kind: Function,
        funcType: VFunction(
            fnKind: UserFunction,
            arity: params.a.len,
            params: params,
            main: main,
            imports: imports,
            exports: exports,
            exportable: exportable,
            memoize: memoize,
            bcode: nil
        )
    )
>>>>>>> 2f8f53c6

func newBuiltin*(desc: sink string, ar: int, ag: sink OrderedTable[string,ValueSpec], at: sink OrderedTable[string,(ValueSpec,string)], ret: ValueSpec, exa: sink string, act: BuiltinAction): Value {.inline, enforceNoRaises.} =
    ## create Function (BuiltinFunction) value with given details
    Value(
        kind: Function,
        info: desc,
        funcType: VFunction(
            fnKind: BuiltinFunction,
            arity: ar,
            args: ag,
            attrs: at,
            returns: ret,
            example: exa,
            action: act
        )
    )

when not defined(NOSQLITE):
    proc newDatabase*(db: sqlite.DbConn): Value {.inline.} =
        ## create Database value from DbConn
        Value(kind: Database, dbKind: SqliteDatabase, sqlitedb: db)

# proc newDatabase*(db: mysql.DbConn): Value {.inline.} =
#     Value(kind: Database, dbKind: MysqlDatabase, mysqldb: db)

func newBytecode*(t: sink Translation): Value {.inline, enforceNoRaises.} =
    ## create Bytecode value from Translation
    Value(kind: Bytecode, trans: t)

func newInline*(a: sink ValueArray = @[], dirty = false): Value {.inline, enforceNoRaises.} =
    ## create Inline value from ValueArray
    Value(kind: Inline, a: a, dirty: dirty)

func newBlock*(a: sink ValueArray = @[], data: sink Value = nil, dirty = false): Value {.inline, enforceNoRaises.} =
    ## create Block value from ValueArray
    Value(kind: Block, a: a, data: data, dirty: dirty)

func newIntegerBlock*[T](a: sink seq[T]): Value {.inline, enforceNoRaises.} =
    ## create Block value from an array of ints
    newBlock(a.map(proc (x:T):Value = newInteger((int)(x))))

proc newStringBlock*(a: sink seq[string]): Value {.inline, enforceNoRaises.} =
    ## create Block value from an array of strings
    newBlock(a.map(proc (x:string):Value = newString($x)))

proc newStringBlock*(a: sink seq[cstring]): Value {.inline, enforceNoRaises.} =
    ## create Block value from an array of cstrings
    newBlock(a.map(proc (x:cstring):Value = newString(x)))

func newNewline*(l: int): Value {.inline, enforceNoRaises.} =
    ## create Newline value with given line number
    Value(kind: Newline, line: l)

proc newStringDictionary*(a: Table[string, string]): Value =
    ## create Dictionary value from a string-string Table
    result = newDictionary()
    for k,v in a.pairs:
        result.d[k] = newString(v)

proc newStringDictionary*(a: TableRef[string, seq[string]], collapseBlocks=false): Value =
    ## create Dictionary value from a string-seq[string] TableRef
    result = newDictionary()
    for k,v in a.pairs:
        if collapseBlocks:
            if v.len==1:
                result.d[k] = newString(v[0])
            elif v.len==0:
                result.d[k] = newString("")
            else:
                result.d[k] = newStringBlock(v)
        else:
            result.d[k] = newStringBlock(v)

proc copyValue*(v: Value): Value {.inline.} =
    ## copy given value (deep copy) and return 
    ## the result
    ## 
    ## **Hint**: extensively use for pointer disambiguation, 
    ## ``new`` and value copying, in general (when needed)
    case v.kind:
        of Null:        result = VNULL
        of Logical:     result = newLogical(v.b)
        of Integer:     
            if likely(v.iKind == NormalInteger): 
                result = newInteger(v.i)
            else:
                when defined(WEB) or not defined(NOGMP): 
                    result = newInteger(v.bi)
        of Floating:    result = newFloating(v.f)
        of Complex:     result = newComplex(v.z)
        of Rational:    result = newRational(v.rat)
        of Type:        
            if likely(v.tpKind==BuiltinType):
                result = newType(v.t)
            else:
                result = newUserType(v.ts.name, v.ts.fields)
        of Char:        result = newChar(v.c)

        of String:      result = newString(v.s)
        of Word:        result = newWord(v.s)
        of Literal:     result = newLiteral(v.s)
        of Label:       result = newLabel(v.s)

        of Attribute:        result = newAttribute(v.s)
        of AttributeLabel:   result = newAttributeLabel(v.s)

        of Path:        result = newPath(v.p)
        of PathLabel:   result = newPathLabel(v.p)

        of Symbol:      result = newSymbol(v.m)
        of Date:        result = newDate(v.eobj[])
        of Binary:      result = newBinary(v.n)

        of Inline:      result = newInline(v.a)
        of Block:       
            if v.data.isNil: 
                let newValues = cleanedBlockValuesCopy(v)
                result = Value(kind: Block, a: newValues)
                #result = newBlock(v.a.map((vv)=>copyValue(vv)))
            else:
                result = newBlock(v.a.map((vv)=>copyValue(vv)), copyValue(v.data))

        of Dictionary:  result = newDictionary(v.d)
        of Object:      result = newObject(v.o, v.proto)

        of Function:    result = newFunction(v.params, v.main, v.imports, v.exports, v.exportable, v.memoize)

        of Database:    
            when not defined(NOSQLITE):
                if v.dbKind == SqliteDatabase: result = newDatabase(v.sqlitedb)
                #elif v.dbKind == MysqlDatabase: result = newDatabase(v.mysqldb)

        of Regex:
            result = newRegex(v.rx)

        of Newline:
            echo "found NEWLINE when copying value!"
        else: 
            echo "found UNSUPPORTED value when copying value!"
            discard

#=======================================
# Helpers
#=======================================

func asFloat*(v: Value): float {.enforceNoRaises.} = 
    ## get numeric value forcefully as a float
    ## 
    ## **Hint:** We have to make sure the value is 
    ## either an Integer or a Floating value
    if v.kind == Floating:
        result = v.f
    else:
        result = (float)(v.i)

func asInt*(v: Value): int {.enforceNoRaises.} = 
    ## get numeric value forcefully as an int
    ## 
    ## **Hint:** We have to make sure the value is 
    ## either an Integer or a Floating value
    if v.kind == Integer:
        result = v.i
    else:
        result = (int)(v.f)

func getArity*(x: Value): int {.enforceNoRaises.} =
    ## get arity of given Function value
    return x.arity

proc safeMulI[T: SomeInteger](x: var T, y: T) {.inline, noSideEffect.} =
    x = x * y

func safePow[T: SomeNumber](x: T, y: Natural): T =
    case y
    of 0: result = 1
    of 1: result = x
    of 2: result = x * x
    of 3: result = x * x * x
    else:
        var (x, y) = (x, y)
        result = 1
        while true:
            if (y and 1) != 0:
                safeMulI(result, x)
            y = y shr 1
            if y == 0:
                break
            safeMulI(x, x)

func valueAsString*(v: Value): string {.inline,enforceNoRaises.} =
    ## get numeric value forcefully as a string
    ## 
    ## **Hint:** We have to make sure the value is 
    ## either an Integer, Floating, Rational or Complex value

    # This works only for number values, which is precisely
    # what we need for this module.
    # The proper `$` implementation is in `values/printable`.
    case v.kind:
        of Integer:
            if likely(v.iKind == NormalInteger): 
                result = $v.i
            else:
                when defined(WEB) or not defined(NOGMP): 
                    result = $v.bi
        of Floating:
            result = $v.f
        of Rational:
            result = $v.rat
        of Complex:
            result = $v.z
        else:
            result = ""

#=======================================
# Methods
#=======================================

# TODO(VM/values/value) Verify that all errors are properly thrown
#  Various core arithmetic operations between Value values may lead to errors. Are we catching - and reporting - them all properly?
#  labels: vm, values, error handling, unit-test

proc `+`*(x: Value, y: Value): Value =
    ## add given values and return the result
    if x.kind==Color and y.kind==Color:
        return newColor(x.l + y.l)
    if not (x.kind in {Integer, Floating, Complex, Rational}) or not (y.kind in {Integer, Floating, Complex, Rational}):
        if x.kind == Quantity:
            if y.kind == Quantity:
                if x.unit.name == y.unit.name:
                    return newQuantity(x.nm + y.nm, x.unit)
                else:
                    return newQuantity(x.nm + convertQuantityValue(y.nm, y.unit.name, x.unit.name), x.unit)
            else:
                return newQuantity(x.nm + y, x.unit)
        else:
            return VNULL
    else:
        if x.kind==Integer and y.kind==Integer:
            if likely(x.iKind==NormalInteger):
                if likely(y.iKind==NormalInteger):
                    try:
                        return newInteger(x.i+y.i)
                    except OverflowDefect:
                        when defined(WEB):
                            return newInteger(big(x.i)+big(y.i))
                        elif not defined(NOGMP):
                            return newInteger(newInt(x.i)+y.i)
                        else:
                            RuntimeError_IntegerOperationOverflow("add", valueAsString(x), valueAsString(y))
                else:
                    when defined(WEB):
                        return newInteger(big(x.i)+y.bi)
                    elif not defined(NOGMP):
                        return newInteger(x.i+y.bi)
            else:
                when defined(WEB):
                    if unlikely(y.iKind==BigInteger):
                        return newInteger(x.bi+y.bi)
                    else:
                        return newInteger(x.bi+big(y.i))
                elif not defined(NOGMP):
                    if unlikely(y.iKind==BigInteger):
                        return newInteger(x.bi+y.bi)
                    else:
                        return newInteger(x.bi+y.i)
        else:
            if x.kind==Floating:
                if y.kind==Floating: return newFloating(x.f+y.f)
                elif y.kind==Complex: return newComplex(x.f+y.z)
                elif y.kind==Rational: return newRational(toRational(x.f) + y.rat)
                else: 
                    if likely(y.iKind==NormalInteger):
                        return newFloating(x.f+y.i)
                    else:
                        when not defined(NOGMP):
                            return newFloating(x.f+y.bi)
            elif x.kind==Complex:
                if y.kind==Integer:
                    if likely(y.iKind==NormalInteger): return newComplex(x.z+(float)(y.i))
                    else: return VNULL
                elif y.kind==Floating: return newComplex(x.z+y.f)
                elif y.kind==Rational: return VNULL
                else: return newComplex(x.z+y.z)
            elif x.kind==Rational:
                if y.kind==Integer:
                    if likely(y.iKind==NormalInteger): return newRational(x.rat+y.i)
                    else: return VNULL
                elif y.kind==Floating: return newRational(x.rat+toRational(y.f))
                elif y.kind==Complex: return VNULL
                else: return newRational(x.rat+y.rat)
            else:
                if y.kind==Floating: 
                    if likely(x.iKind==NormalInteger):
                        return newFloating(x.i+y.f)
                    else:
                        when not defined(NOGMP):
                            return newFloating(x.bi+y.f)
                elif y.kind==Rational: return newRational(x.i+y.rat)
                else: return newComplex((float)(x.i)+y.z)

proc `+=`*(x: var Value, y: Value) =
    ## add given values 
    ## and store the result in the first value
    ## 
    ## **Hint:** In-place, mutating operation
    if not (x.kind in {Integer, Floating, Complex, Rational}) or not (y.kind in {Integer, Floating, Complex, Rational}):
        if x.kind == Quantity:
            if y.kind == Quantity:
                if x.unit.name == y.unit.name:
                    x.nm += y.nm
                else:
                    x.nm += convertQuantityValue(y.nm, y.unit.name, x.unit.name)
            else:
                x.nm += y
        else:
            x = VNULL
    else:
        if x.kind==Integer and y.kind==Integer:
            if likely(x.iKind==NormalInteger):
                if likely(y.iKind==NormalInteger):
                    try:
                        x.i += y.i
                    except OverflowDefect:
                        when defined(WEB):
                            x = newInteger(big(x.i)+big(y.i))
                        elif not defined(NOGMP):
                            x = newInteger(newInt(x.i)+y.i)
                        else:
                            RuntimeError_IntegerOperationOverflow("add", valueAsString(x), valueAsString(y))
                else:
                    when defined(WEB):
                        x = newInteger(big(x.i)+y.bi)
                    elif not defined(NOGMP):
                        x = newInteger(x.i+y.bi)
                    
            else:
                when defined(WEB):
                    if unlikely(y.iKind==BigInteger):
                        x.bi += y.bi
                    else:
                        x.bi += big(y.i)
                elif not defined(NOGMP):
                    if unlikely(y.iKind==BigInteger):
                        x.bi += y.bi
                    else:
                        x.bi += y.i
        else:
            if x.kind==Floating:
                if y.kind==Floating: x.f += y.f
                elif y.kind==Complex: x = newComplex(x.f + y.z)
                elif y.kind==Rational: x = newRational(toRational(x.f) + y.rat)
                else: 
                    if y.iKind == NormalInteger:
                        x.f = x.f + y.i
                    else:
                        when not defined(NOGMP):
                            x = newFloating(x.f + y.bi)
            elif x.kind==Complex:
                if y.kind==Integer:
                    if likely(y.iKind==NormalInteger): x = newComplex(x.z + (float)(y.i))
                    else: discard
                elif y.kind==Floating: x = newComplex(x.z + y.f)
                elif y.kind==Rational: discard
                else: x.z += y.z
            elif x.kind==Rational:
                if y.kind==Integer:
                    if likely(y.iKind==NormalInteger): x.rat += y.i
                    else: discard
                elif y.kind==Floating: x.rat += toRational(y.f)
                elif y.kind==Complex: discard
                else: x.rat += y.rat
            else:
                if y.kind==Floating: 
                    if likely(x.iKind==NormalInteger):
                        x = newFloating(x.i+y.f)
                    else:
                        when not defined(NOGMP):
                            x = newFloating(x.bi+y.f)
                elif y.kind==Rational: x = newRational(x.i+y.rat)
                else: x = newComplex((float)(x.i)+y.z)

proc `-`*(x: Value, y: Value): Value = 
    ## subtract given values and return the result
    if x.kind==Color and y.kind==Color:
        return newColor(x.l - y.l)
    if not (x.kind in {Integer, Floating, Complex, Rational}) or not (y.kind in {Integer, Floating, Complex, Rational}):
        if x.kind == Quantity:
            if y.kind == Quantity:
                if x.unit.name == y.unit.name:
                    return newQuantity(x.nm - y.nm, x.unit)
                else:
                    return newQuantity(x.nm - convertQuantityValue(y.nm, y.unit.name, x.unit.name), x.unit)
            else:
                return newQuantity(x.nm - y, x.unit)
        else:
            return VNULL
    else:
        if x.kind==Integer and y.kind==Integer:
            if likely(x.iKind==NormalInteger):
                if likely(y.iKind==NormalInteger):
                    try:
                        return newInteger(x.i-y.i)
                    except OverflowDefect:
                        when defined(WEB):
                            return newInteger(big(x.i)-big(y.i))
                        elif not defined(NOGMP):
                            return newInteger(newInt(x.i)-y.i)
                        else:
                            RuntimeError_IntegerOperationOverflow("sub", valueAsString(x), valueAsString(y))
                else:
                    when defined(WEB):
                        return newInteger(big(x.i)-y.bi)
                    elif not defined(NOGMP):
                        return newInteger(x.i-y.bi)
                    
            else:
                when defined(WEB):
                    if unlikely(y.iKind==BigInteger):
                        return newInteger(x.bi-y.bi)
                    else:
                        return newInteger(x.bi-big(y.i))
                elif not defined(NOGMP):
                    if unlikely(y.iKind==BigInteger):
                        return newInteger(x.bi-y.bi)
                    else:
                        return newInteger(x.bi-y.i)
        else:
            if x.kind==Floating:
                if y.kind==Floating: return newFloating(x.f-y.f)
                elif y.kind==Complex: return newComplex(x.f-y.z)
                elif y.kind==Rational: return newRational(toRational(x.f)-y.rat)
                else: 
                    if likely(y.iKind==NormalInteger):
                        return newFloating(x.f-y.i)
                    else:
                        when not defined(NOGMP):
                            return newFloating(x.f-y.bi)
            elif x.kind==Complex:
                if y.kind==Integer:
                    if likely(y.iKind==NormalInteger): return newComplex(x.z-(float)(y.i))
                    else: return VNULL
                elif y.kind==Floating: return newComplex(x.z-y.f)
                elif y.kind==Rational: return VNULL
                else: return newComplex(x.z-y.z)
            elif x.kind==Rational:
                if y.kind==Integer:
                    if likely(y.iKind==NormalInteger): return newRational(x.rat-y.i)
                    else: return VNULL
                elif y.kind==Floating: return newRational(x.rat-toRational(y.f))
                elif y.kind==Complex: return VNULL
                else: return newRational(x.rat-y.rat)
            else:
                if y.kind==Floating: 
                    if likely(x.iKind==NormalInteger):
                        return newFloating(x.i-y.f)
                    else:
                        when not defined(NOGMP):
                            return newFloating(x.bi-y.f)
                elif y.kind==Rational: return newRational(x.i-y.rat)
                else: return newComplex((float)(x.i)-y.z)

proc `-=`*(x: var Value, y: Value) =
    ## subtract given values and 
    ## store the result in the first value
    ## 
    ## **Hint:** In-place, mutating operation
    if not (x.kind in {Integer, Floating, Complex, Rational}) or not (y.kind in {Integer, Floating, Complex, Rational}):
        if x.kind == Quantity:
            if y.kind == Quantity:
                if x.unit.name == y.unit.name:
                    x.nm -= y.nm
                else:
                    x.nm -= convertQuantityValue(y.nm, y.unit.name, x.unit.name)
            else:
                x.nm -= y
        else:
            x = VNULL
    else:
        if x.kind==Integer and y.kind==Integer:
            if likely(x.iKind==NormalInteger):
                if likely(y.iKind==NormalInteger):
                    try:
                        x.i -= y.i
                    except OverflowDefect:
                        when defined(WEB):
                            x = newInteger(big(x.i)-big(y.i))
                        elif not defined(NOGMP):
                            x = newInteger(newInt(x.i)-y.i)
                        else:
                            RuntimeError_IntegerOperationOverflow("sub", valueAsString(x), valueAsString(y))
                else:
                    when defined(WEB):
                        x = newInteger(big(x.i)-y.bi)
                    elif not defined(NOGMP):
                        x = newInteger(x.i-y.bi)
            else:
                when defined(WEB):
                    if unlikely(y.iKind==BigInteger):
                        x.bi -= y.bi
                    else:
                        x.bi -= big(y.i)
                elif not defined(NOGMP):
                    if unlikely(y.iKind==BigInteger):
                        x.bi -= y.bi
                    else:
                        x.bi -= y.i
        else:
            if x.kind==Floating:
                if y.kind==Floating: x.f -= y.f
                elif y.kind==Complex: x = newComplex(x.f - y.z)
                elif y.kind==Rational: x = newRational(toRational(x.f) - y.rat)
                else: 
                    if y.iKind == NormalInteger:
                        x.f = x.f - y.i
                    else:
                        when not defined(NOGMP):
                            x = newFloating(x.f - y.bi)
            elif x.kind==Complex:
                if y.kind==Integer:
                    if likely(y.iKind==NormalInteger): x = newComplex(x.z - (float)(y.i))
                    else: discard
                elif y.kind==Floating: x = newComplex(x.z - y.f)
                elif y.kind==Rational: discard
                else: x.z -= y.z
            elif x.kind==Rational:
                if y.kind==Integer:
                    if likely(y.iKind==NormalInteger): x.rat -= y.i
                    else: discard
                elif y.kind==Floating: x.rat -= toRational(y.f)
                elif y.kind==Complex: discard
                else: x.rat -= y.rat
            else:
                if y.kind==Floating: 
                    if likely(x.iKind==NormalInteger):
                        x = newFloating(x.i-y.f)
                    else:
                        when not defined(NOGMP):
                            x = newFloating(x.bi-y.f)
                elif y.kind==Rational: x = newRational(x.i-y.rat)
                else: x = newComplex((float)(x.i)-y.z)

proc `*`*(x: Value, y: Value): Value =
    ## multiply given values 
    ## and return the result
    if not (x.kind in {Integer, Floating, Complex, Rational}) or not (y.kind in {Integer, Floating, Complex, Rational}):
        if x.kind == Quantity:
            if y.kind == Quantity:
                let finalSpec = getFinalUnitAfterOperation("mul", x.unit, y.unit)
                if unlikely(finalSpec == ErrorQuantity):
                    when not defined(WEB):
                        RuntimeError_IncompatibleQuantityOperation("mul", valueAsString(x), valueAsString(y), stringify(x.unit.kind), stringify(y.unit.kind))
                else:
                    return newQuantity(x.nm * convertQuantityValue(y.nm, y.unit.name, getCleanCorrelatedUnit(y.unit, x.unit).name), finalSpec)
            else:
                return newQuantity(x.nm * y, x.unit)
        else:
            return VNULL
    else:
        if x.kind==Integer and y.kind==Integer:
            if likely(x.iKind==NormalInteger):
                if likely(y.iKind==NormalInteger):
                    try:
                        return newInteger(x.i*y.i)
                    except OverflowDefect:
                        when defined(WEB):
                            return newInteger(big(x.i)*big(y.i))
                        elif not defined(NOGMP):
                            return newInteger(newInt(x.i)*y.i)
                        else:
                            RuntimeError_IntegerOperationOverflow("mul", valueAsString(x), valueAsString(y))
                else:
                    when defined(WEB):
                        return newInteger(big(x.i)*y.bi)
                    elif not defined(NOGMP):
                        return newInteger(x.i*y.bi)
            else:
                when defined(WEB):
                    if unlikely(y.iKind==BigInteger):
                        return newInteger(x.bi*y.bi)
                    else:
                        return newInteger(x.bi*big(y.i))
                elif not defined(NOGMP):
                    if unlikely(y.iKind==BigInteger):
                        return newInteger(x.bi*y.bi)
                    else:
                        return newInteger(x.bi*y.i)
        else:
            if x.kind==Floating:
                if y.kind==Floating: return newFloating(x.f*y.f)
                elif y.kind==Complex: return newComplex(x.f*y.z)
                elif y.kind==Rational: return newRational(toRational(x.f)*y.rat)
                else:
                    if likely(y.iKind==NormalInteger):
                        return newFloating(x.f*y.i)
                    else:
                        when not defined(NOGMP):
                            return newFloating(x.f * y.bi)
            elif x.kind==Complex:
                if y.kind==Integer:
                    if likely(y.iKind==NormalInteger): return newComplex(x.z*(float)(y.i))
                    else: return VNULL
                elif y.kind==Floating: return newComplex(x.z*y.f)
                elif y.kind==Rational: return VNULL
                else: return newComplex(x.z*y.z)
            elif x.kind==Rational:
                if y.kind==Integer:
                    if likely(y.iKind==NormalInteger): return newRational(x.rat*y.i)
                    else: return VNULL
                elif y.kind==Floating: return newRational(x.rat*toRational(y.f))
                elif y.kind==Complex: return VNULL
                else: return newRational(x.rat*y.rat)
            else:
                if y.kind==Floating: 
                    if likely(x.iKind==NormalInteger):
                        return newFloating(x.i*y.f)
                    else:
                        when not defined(NOGMP):
                            return newFloating(x.bi * y.f)
                elif y.kind==Rational: return newRational(x.i*y.rat)
                else: return newComplex((float)(x.i)*y.z)

proc `*=`*(x: var Value, y: Value) =
    ## multiply given values 
    ## and store the result in the first one
    ## 
    ## **Hint:** In-place, mutating operation
    if not (x.kind in {Integer, Floating, Complex, Rational}) or not (y.kind in {Integer, Floating, Complex, Rational}):
        if x.kind == Quantity:
            if y.kind == Quantity:
                let finalSpec = getFinalUnitAfterOperation("mul", x.unit, y.unit)
                if unlikely(finalSpec == ErrorQuantity):
                    when not defined(WEB):
                        RuntimeError_IncompatibleQuantityOperation("mul", valueAsString(x), valueAsString(y), stringify(x.unit.kind), stringify(y.unit.kind))
                else:
                    x = newQuantity(x.nm * convertQuantityValue(y.nm, y.unit.name, getCleanCorrelatedUnit(y.unit, x.unit).name), finalSpec)
            else:
                x.nm *= y
        else:
            x = VNULL
    else:
        if x.kind==Integer and y.kind==Integer:
            if likely(x.iKind==NormalInteger):
                if likely(y.iKind==NormalInteger):
                    try:
                        safeMulI(x.i, y.i)
                    except OverflowDefect:
                        when defined(WEB):
                            x = newInteger(big(x.i)*big(y.i))
                        elif not defined(NOGMP):
                            x = newInteger(newInt(x.i)*y.i)
                        else:
                            RuntimeError_IntegerOperationOverflow("mul", valueAsString(x), valueAsString(y))
                else:
                    when defined(WEB):
                        x = newInteger(big(x.i)*y.bi)
                    elif not defined(NOGMP):
                        x = newInteger(x.i*y.bi)
            else:
                when defined(WEB):
                    if unlikely(y.iKind==BigInteger):
                        x.bi *= y.bi
                    else:
                        x.bi *= big(y.i)
                elif not defined(NOGMP):
                    if unlikely(y.iKind==BigInteger):
                        x.bi *= y.bi
                    else:
                        x.bi *= y.i
        else:
            if x.kind==Floating:
                if y.kind==Floating: x.f *= y.f
                elif y.kind==Complex: x = newComplex(x.f * y.z)
                elif y.kind==Rational: x = newRational(toRational(x.f) * y.rat)
                else: 
                    if y.iKind == NormalInteger:
                        x.f = x.f * y.i
                    else:
                        when not defined(NOGMP):
                            x = newFloating(x.f * y.bi)
            elif x.kind==Complex:
                if y.kind==Integer:
                    if likely(y.iKind==NormalInteger): x = newComplex(x.z * (float)(y.i))
                    else: discard
                elif y.kind==Floating: x = newComplex(x.z * y.f)
                else: x.z *= y.z
            elif x.kind==Rational:
                if y.kind==Integer:
                    if likely(y.iKind==NormalInteger): x.rat *= y.i
                    else: discard
                elif y.kind==Floating: x.rat *= toRational(y.f)
                elif y.kind==Complex: discard
                else: x.rat *= y.rat
            else:
                if y.kind==Floating: 
                    if likely(x.iKind==NormalInteger):
                        x = newFloating(x.i*y.f)
                    else:
                        when not defined(NOGMP):
                            x = newFloating(x.bi*y.f)
                elif y.kind==Rational: x = newRational(x.i * y.rat)
                else: x = newComplex((float)(x.i)*y.z)

# method `/`*(x: FloatingValue, y: Float): Float {.base.} =
#     discard
# method `/`*(x: NormalFloatingV, y: Float): Float = 
#     newFloat(x.fv) / y

# method `/`*(x: BigFloatingV, y: Float): Float =
#     x.fv / y

proc `/`*(x: Value, y: Value): Value =
    ## divide (integer division) given values 
    ## and return the result
    if not (x.kind in {Integer, Floating, Complex, Rational}) or not (y.kind in {Integer, Floating, Complex, Rational}):
        if x.kind == Quantity:
            if y.kind == Quantity:
                let finalSpec = getFinalUnitAfterOperation("div", x.unit, y.unit)
                if unlikely(finalSpec == ErrorQuantity):
                    when not defined(WEB):
                        RuntimeError_IncompatibleQuantityOperation("div", valueAsString(x), valueAsString(y), stringify(x.unit.kind), stringify(y.unit.kind))
                elif finalSpec == NumericQuantity:
                    return x.nm / y.nm
                else:
                    return newQuantity(x.nm / convertQuantityValue(y.nm, y.unit.name, getCleanCorrelatedUnit(y.unit, x.unit).name), finalSpec)
            else:
                return newQuantity(x.nm / y, x.unit)
        else:
            return VNULL
    else:
        if x.kind==Integer and y.kind==Integer:
            if likely(x.iKind==NormalInteger):
                if likely(y.iKind==NormalInteger):
                    return newInteger(x.i div y.i)
                else:
                    when defined(WEB):
                        return newInteger(big(x.i) div y.bi)
                    elif not defined(NOGMP):
                        return newInteger(x.i div y.bi)
            else:
                when defined(WEB):
                    if unlikely(y.iKind==BigInteger):
                        return newInteger(x.bi div y.bi)
                    else:
                        return newInteger(x.bi div big(y.i))
                elif not defined(NOGMP):
                    if unlikely(y.iKind==BigInteger):
                        return newInteger(x.bi div y.bi)
                    else:
                        return newInteger(x.bi div y.i)
        else:
            if x.kind==Floating:
                if y.kind==Floating: return newFloating(x.f/y.f)
                elif y.kind==Complex: return newComplex(x.f/y.z)
                elif y.kind==Rational: return newInteger(toRational(x.f) div y.rat)
                else: 
                    if likely(y.iKind==NormalInteger):
                        return newFloating(x.f/y.i)
                    else:
                        when not defined(NOGMP):
                            return newFloating(x.f / y.bi)
            elif x.kind==Complex:
                if y.kind==Integer:
                    if likely(y.iKind==NormalInteger): return newComplex(x.z/(float)(y.i))
                    else: return VNULL
                elif y.kind==Floating: return newComplex(x.z/y.f)
                elif y.kind==Rational: return VNULL
                else: return newComplex(x.z/y.z)
            elif x.kind==Rational:
                if y.kind==Integer:
                    if likely(y.iKind==NormalInteger): return newInteger(x.rat div toRational(y.i))
                    else: return VNULL
                elif y.kind==Floating: return newInteger(x.rat div toRational(y.f))
                elif y.kind==Complex: return VNULL
                else: return newInteger(x.rat div y.rat)
            else:
                if y.kind==Floating: 
                    if likely(x.iKind==NormalInteger):
                        return newFloating(x.i/y.f)
                    else:
                        when not defined(NOGMP):
                            return newFloating(x.bi/y.f)
                elif y.kind==Rational: return newInteger(toRational(x.i) div y.rat)
                else: return newComplex((float)(x.i)/y.z)

proc `/=`*(x: var Value, y: Value) =
    ## divide (integer division) given values 
    ## and store the result in the first one 
    ## 
    ## **Hint:** In-place, mutating operation
    if not (x.kind in {Integer, Floating, Complex, Rational}) or not (y.kind in {Integer, Floating, Complex, Rational}):
        if x.kind == Quantity:
            if y.kind == Quantity:
                let finalSpec = getFinalUnitAfterOperation("div", x.unit, y.unit)
                if unlikely(finalSpec == ErrorQuantity):
                    when not defined(WEB):
                        RuntimeError_IncompatibleQuantityOperation("div", valueAsString(x), valueAsString(y), stringify(x.unit.kind), stringify(y.unit.kind))
                elif finalSpec == NumericQuantity:
                    x = x.nm / y.nm
                else:
                    x = newQuantity(x.nm / convertQuantityValue(y.nm, y.unit.name, getCleanCorrelatedUnit(y.unit, x.unit).name), finalSpec)
            else:
                x.nm /= y
        else:
            x = VNULL
    else:
        if x.kind==Integer and y.kind==Integer:
            if likely(x.iKind==NormalInteger):
                if likely(y.iKind==NormalInteger):
                    try:
                        x.i = x.i div y.i
                    except OverflowDefect:
                        when defined(WEB):
                            x = newInteger(big(x.i) div big(y.i))
                        elif not defined(NOGMP):
                            x = newInteger(newInt(x.i) div y.i)
                        else:
                            RuntimeError_IntegerOperationOverflow("div", valueAsString(x), valueAsString(y))
                else:
                    when defined(WEB):
                        x = newInteger(big(x.i) div y.bi)
                    elif not defined(NOGMP):
                        x = newInteger(x.i div y.bi)
            else:
                when defined(WEB):
                    if unlikely(y.iKind==BigInteger):
                        x = newInteger(x.bi div y.bi)
                    else:
                        x = newInteger(x.bi div big(y.i))
                elif not defined(NOGMP):
                    if unlikely(y.iKind==BigInteger):
                        x = newInteger(x.bi div y.bi)
                    else:
                        x = newInteger(x.bi div y.i)
        else:
            if x.kind==Floating:
                if y.kind==Floating: x.f /= y.f
                elif y.kind==Complex: x = newComplex(x.f / y.z)
                elif y.kind==Rational: x = newInteger(toRational(x.f) div y.rat)
                else:                     
                    if y.iKind == NormalInteger:
                        x.f = x.f / y.i
                    else:
                        when not defined(NOGMP):
                            x = newFloating(x.f / y.bi)
            elif x.kind==Complex:
                if y.kind==Integer:
                    if likely(y.iKind==NormalInteger): x = newComplex(x.z / (float)(y.i))
                    else: discard
                elif y.kind==Floating: x = newComplex(x.z / y.f)
                else: x.z /= y.z
            elif x.kind==Rational:
                if y.kind==Integer:
                    if likely(y.iKind==NormalInteger): x = newInteger(x.rat div toRational(y.i))
                    else: discard
                elif y.kind==Floating: x = newInteger(x.rat div toRational(y.f))
                elif y.kind==Complex: discard
                else: x = newInteger(x.rat div y.rat)
            else:
                if y.kind==Floating: 
                    if likely(x.iKind==NormalInteger):
                        x = newFloating(x.i/y.f)
                    else:
                        when not defined(NOGMP):
                            x = newFloating(x.bi/y.f)
                elif y.kind==Rational: x = newInteger(toRational(x.i) div y.rat)
                else: x = newComplex((float)(x.i)/y.z)

proc `//`*(x: Value, y: Value): Value =
    ## divide (floating-point division) given values 
    ## and return the result
    if not (x.kind in {Integer, Floating, Rational}) or not (y.kind in {Integer, Floating, Rational}):
        if x.kind == Quantity:
            if y.kind == Quantity:
                let finalSpec = getFinalUnitAfterOperation("fdiv", x.unit, y.unit)
                if unlikely(finalSpec == ErrorQuantity):
                    when not defined(WEB):
                        RuntimeError_IncompatibleQuantityOperation("fdiv", valueAsString(x), valueAsString(y), stringify(x.unit.kind), stringify(y.unit.kind))
                elif finalSpec == NumericQuantity:
                    return x.nm // y.nm
                else:
                    return newQuantity(x.nm // convertQuantityValue(y.nm, y.unit.name, getCleanCorrelatedUnit(y.unit, x.unit).name), finalSpec)
            else:
                return newQuantity(x.nm // y, x.unit)
        else:
            return VNULL
    else:
        if x.kind==Integer and y.kind==Integer:
            return newFloating(x.i / y.i)
        else:
            if x.kind==Floating:
                if y.kind==Floating: return newFloating(x.f / y.f)
                elif y.kind==Rational: return newRational(toRational(x.f)/y.rat)
                else: 
                    if likely(y.iKind==NormalInteger):
                        return newFloating(x.f/(float)(y.i))
                    else:
                        when not defined(NOGMP):
                            return newFloating(x.f / y.bi)
            elif x.kind==Rational:
                if y.kind==Floating: return newRational(x.rat / toRational(y.f))
                elif y.kind==Rational: return newRational(x.rat / y.rat)
                else: return newRational(x.rat / y.i)
            else:
                if y.kind==Floating:
                    if likely(x.iKind==NormalInteger):
                        return newFloating((float)(x.i)/y.f)
                    else:
                        when not defined(NOGMP):
                            return newFloating(x.bi/y.f)
                else: return newRational(x.i / y.rat)


proc `//=`*(x: var Value, y: Value) =
    ## divide (floating-point division) given values 
    ## and store the result in the first one 
    ## 
    ## **Hint:** In-place, mutating operation
    if not (x.kind in {Integer, Floating, Rational}) or not (y.kind in {Integer, Floating, Rational}):
        if x.kind == Quantity:
            if y.kind == Quantity:
                let finalSpec = getFinalUnitAfterOperation("fdiv", x.unit, y.unit)
                if unlikely(finalSpec == ErrorQuantity):
                    when not defined(WEB):
                        RuntimeError_IncompatibleQuantityOperation("fdiv", valueAsString(x), valueAsString(y), stringify(x.unit.kind), stringify(y.unit.kind))
                elif finalSpec == NumericQuantity:
                    x = x.nm // y.nm
                else:
                    x = newQuantity(x.nm // convertQuantityValue(y.nm, y.unit.name, getCleanCorrelatedUnit(y.unit, x.unit).name), finalSpec)
            else:
                x.nm //= y
        else:
            x = VNULL
    else:
        if x.kind==Integer and y.kind==Integer:
            x = newFloating(x.i / y.i)
        else:
            if x.kind==Floating:
                if y.kind==Floating: x.f /= y.f
                elif y.kind==Rational: x = newRational(toRational(x.f)/y.rat)
                else: 
                    if y.iKind == NormalInteger:
                        x.f = x.f / (float)(y.i)
                    else:
                        when not defined(NOGMP):
                            x = newFloating(x.f / y.bi)
            elif x.kind==Rational:
                if y.kind==Floating: x.rat /= toRational(y.f)
                elif y.kind==Rational: x.rat /= y.rat
                else: x.rat /= y.i
            else:
                if y.kind==Floating:
                    if likely(x.iKind==NormalInteger):
                        x = newFloating((float)(x.i)/y.f)
                    else:
                        when not defined(NOGMP):
                            x = newFloating(x.bi/y.f)
                else: x = newRational(x.i / y.rat)
                
proc `%`*(x: Value, y: Value): Value =
    ## perform the modulo operation between given values 
    ## and return the result
    if not (x.kind in {Integer,Floating,Rational}) or not (y.kind in {Integer,Floating,Rational}):
        if (x.kind == Quantity and y.kind == Quantity) and (x.unit.kind==y.unit.kind):
            if x.unit.name == y.unit.name:
                return newQuantity(x.nm % y.nm, x.unit)
            else:
                return newQuantity(x.nm % convertQuantityValue(y.nm, y.unit.name, x.unit.name), x.unit)
        else:
            if unlikely(x.unit.kind != y.unit.kind):
                when not defined(WEB):
                    RuntimeError_IncompatibleQuantityOperation("mod", valueAsString(x), valueAsString(y), stringify(x.unit.kind), stringify(y.unit.kind))
            else:
                return VNULL
    else:
        if x.kind==Integer and y.kind==Integer:
            if likely(x.iKind==NormalInteger):
                if likely(y.iKind==NormalInteger):
                    return newInteger(x.i mod y.i)
                else:
                    when defined(WEB):
                        return newInteger(big(x.i) mod y.bi)
                    elif not defined(NOGMP):
                        return newInteger(x.i mod y.bi)
            else:
                when defined(WEB):
                    if unlikely(y.iKind==BigInteger):
                        return newInteger(x.bi mod y.bi)
                    else:
                        return newInteger(x.bi mod big(y.i))
                elif not defined(NOGMP):
                    if unlikely(y.iKind==BigInteger):
                        return newInteger(x.bi mod y.bi)
                    else:
                        return newInteger(x.bi mod y.i)
        else:
            if x.kind==Floating:
                if y.kind==Floating: return newFloating(x.f mod y.f)
                elif y.kind==Rational: return newRational(toRational(x.f) mod y.rat)
                else: 
                    if likely(y.iKind==NormalInteger):
                        return newFloating(x.f mod (float)(y.i))
                    else:
                        discard
                        # when not defined(NOGMP):
                        #     return newFloating(x.f mod y.bi)
            elif x.kind==Rational:
                if y.kind==Floating: return newRational(x.rat mod toRational(y.f))
                elif y.kind==Rational: return newRational(x.rat mod y.rat)
                else: return newRational(x.rat mod toRational(y.i))
            else:
                if y.kind==Rational:
                    return newRational(toRational(x.i) mod y.rat)
                else:
                    if likely(x.iKind==NormalInteger):
                        return newFloating((float)(x.i) mod y.f)
                    else:
                        discard
                        # when not defined(NOGMP):
                        #     return newFloating(x.bi mod y.f)

proc `%=`*(x: var Value, y: Value) =
    ## perform the modulo operation between given values
    ## and store the result in the first one
    ## 
    ## **Hint:** In-place, mutating operation
    if not (x.kind in {Integer,Floating,Rational}) or not (y.kind in {Integer,Floating,Rational}):
        if (x.kind == Quantity and y.kind == Quantity) and (x.unit.kind==y.unit.kind):
            if x.unit.name == y.unit.name:
                x.nm %= y.nm
            else:
                x.nm %= convertQuantityValue(y.nm, y.unit.name, x.unit.name)
        else:
            if unlikely(x.unit.kind != y.unit.kind):
                when not defined(WEB):
                    RuntimeError_IncompatibleQuantityOperation("mod", valueAsString(x), valueAsString(y), stringify(x.unit.kind), stringify(y.unit.kind))
            else:
                x = VNULL
    else:
        if x.kind==Integer and y.kind==Integer:
            if likely(x.iKind==NormalInteger):
                if likely(y.iKind==NormalInteger): 
                    x.i = x.i mod y.i
                else: 
                    when defined(WEB):
                        x = newInteger(big(x.i) mod y.bi)
                    elif not defined(NOGMP):
                        x = newInteger(x.i mod y.bi)
            else:
                when defined(WEB):
                    if likely(y.iKind==NormalInteger): 
                        x = newInteger(x.bi mod big(y.i))
                    else: 
                        x = newInteger(x.bi mod y.bi)
                elif not defined(NOGMP):
                    if likely(y.iKind==NormalInteger): 
                        x = newInteger(x.bi mod y.i)
                    else: 
                        x = newInteger(x.bi mod y.bi)
        else:
            if x.kind==Floating:
                if y.kind==Floating: x = newFloating(x.f mod y.f)
                elif y.kind==Rational: x = newRational(toRational(x.f) mod y.rat)
                else: 
                    if likely(y.iKind==NormalInteger):
                        x = newFloating(x.f mod (float)(y.i))
            elif x.kind==Rational:
                if y.kind==Floating: x = newRational(x.rat mod toRational(y.f))
                elif y.kind==Rational: x = newRational(x.rat mod y.rat)
                else: x = newRational(x.rat mod toRational(y.i))
            else:
                if y.kind==Rational:
                    x = newRational(toRational(x.i) mod y.rat)
                else:
                    if likely(x.iKind==NormalInteger):
                        x = newFloating((float)(x.i) mod y.f)

proc `/%`*(x: Value, y: Value): Value =
    ## perform the divmod operation between given values
    ## and return the result as a *tuple* Block value
    if not (x.kind in {Integer,Floating,Rational}) or not (y.kind in {Integer,Floating,Rational}):
        return newBlock(@[x/y, x%y])
    else:
        if x.kind==Integer and y.kind==Integer:
            if likely(x.iKind==NormalInteger):
                if likely(y.iKind==NormalInteger):
                    return newBlock(@[x/y, x%y])
                else:
                    when defined(WEB):
                        return newBlock(@[x/y, x%y])
                    elif not defined(NOGMP):
                        let dm = divmod(x.i, y.bi)
                        return newBlock(@[newInteger(dm.q), newInteger(dm.r)])
            else:
                when defined(WEB):
                    return newBlock(@[x/y, x%y])
                elif not defined(NOGMP):
                    if unlikely(y.iKind==BigInteger):
                        let dm = divmod(x.bi, y.bi)
                        return newBlock(@[newInteger(dm.q), newInteger(dm.r)])
                    else:
                        let dm = divmod(x.bi, y.i)
                        return newBlock(@[newInteger(dm.q), newInteger(dm.r)])
        else:
            if x.kind==Floating:
                if y.kind==Floating: return newBlock(@[x/y, x%y])
                elif y.kind==Rational: return newBlock(@[x/y, x%y])
                else: 
                    if likely(y.iKind==NormalInteger):
                        return newBlock(@[x/y, x%y])
                    else:
                        discard
                        # when not defined(NOGMP):
                        #     return newFloating(x.f mod y.bi)
            elif x.kind==Rational:
                if y.kind==Floating: return newBlock(@[x/y, x%y])
                elif y.kind==Rational: return newBlock(@[x/y, x%y])
                else: return newBlock(@[x/y, x%y])
            else:
                if y.kind==Rational:
                    return newBlock(@[x/y, x%y])
                else:
                    if likely(x.iKind==NormalInteger):
                        return newBlock(@[x/y, x%y])
                    else:
                        discard

proc `/%=`*(x: var Value, y: Value) =
    ## perform the divmod operation between given values
    ## and store the result in the first one
    ## 
    ## **Hint:** In-place, mutating operation
    if not (x.kind in {Integer,Floating,Rational}) or not (y.kind in {Integer,Floating,Rational}):
        x = newBlock(@[x/y, x%y])
    else:
        if x.kind==Integer and y.kind==Integer:
            if likely(x.iKind==NormalInteger):
                if likely(y.iKind==NormalInteger):
                    x = newBlock(@[x/y, x%y])
                else:
                    when defined(WEB):
                        x = newBlock(@[x/y, x%y])
                    elif not defined(NOGMP):
                        let dm = divmod(x.i, y.bi)
                        x = newBlock(@[newInteger(dm.q), newInteger(dm.r)])
            else:
                when defined(WEB):
                    x = newBlock(@[x/y, x%y])
                elif not defined(NOGMP):
                    if unlikely(y.iKind==BigInteger):
                        let dm = divmod(x.bi, y.bi)
                        x = newBlock(@[newInteger(dm.q), newInteger(dm.r)])
                    else:
                        let dm = divmod(x.bi, y.i)
                        x = newBlock(@[newInteger(dm.q), newInteger(dm.r)])
        else:
            if x.kind==Floating:
                if y.kind==Floating: x = newBlock(@[x/y, x%y])
                elif y.kind==Rational: x = newBlock(@[x/y, x%y])
                else: 
                    if likely(y.iKind==NormalInteger):
                        x = newBlock(@[x/y, x%y])
                    else:
                        discard
                        # when not defined(NOGMP):
                        #     return newFloating(x.f mod y.bi)
            elif x.kind==Rational:
                if y.kind==Floating: x = newBlock(@[x/y, x%y])
                elif y.kind==Rational: x = newBlock(@[x/y, x%y])
                else: x = newBlock(@[x/y, x%y])
            else:
                if y.kind==Rational:
                    x = newBlock(@[x/y, x%y])
                else:
                    if likely(x.iKind==NormalInteger):
                        x = newBlock(@[x/y, x%y])
                    else:
                        discard

proc `^`*(x: Value, y: Value): Value =
    ## perform the power operation between given values
    ## 
    if not (x.kind in {Integer, Floating}) or not (y.kind in {Integer, Floating}):
        if x.kind == Quantity:
            if y.kind==Integer and (y.i > 0 and y.i < 4):
                if y.i == 1: return x
                elif y.i == 2: return x * x
                elif y.i == 3: return x * x * x
                else:
                    when not defined(WEB):
                        RuntimeError_IncompatibleQuantityOperation("pow", valueAsString(x), valueAsString(y), stringify(x.unit.kind), ":" & toLowerAscii($(y.kind)))
            elif y.kind==Floating and (y.f > 0 and y.f < 4):
                if y.f == 1.0: return x
                elif y.f == 2.0: return x * x
                elif y.f == 3.0: return x * x * x
                else:
                    when not defined(WEB):
                        RuntimeError_IncompatibleQuantityOperation("pow", valueAsString(x), valueAsString(y), stringify(x.unit.kind), ":" & toLowerAscii($(y.kind)))
            else:
                when not defined(WEB):
                    RuntimeError_IncompatibleQuantityOperation("pow", valueAsString(x), valueAsString(y), stringify(x.unit.kind), ":" & toLowerAscii($(y.kind)))
        else: 
            return VNULL
    else:
        if x.kind==Integer and y.kind==Integer:
            if likely(x.iKind==NormalInteger):
                if likely(y.iKind==NormalInteger):
                    try:
                        if y.i >= 0:
                            return newInteger(safePow(x.i,y.i))
                        else:
                            return newFloating(pow(asFloat(x),asFloat(y)))
                    except OverflowDefect:
                        when defined(WEB):
                            return newInteger(big(x.i) ** big(y.i))
                        elif not defined(NOGMP):
                            return newInteger(pow(x.i,(culong)(y.i)))
                        else:
                            RuntimeError_IntegerOperationOverflow("pow", valueAsString(x), valueAsString(y))
                else:
                    when defined(WEB):
                        return newInteger(big(x.i) ** y.bi)
                    elif not defined(NOGMP):
                        RuntimeError_NumberOutOfPermittedRange("pow",valueAsString(x), valueAsString(y))
            else:
                when defined(WEB):
                    if likely(y.iKind==NormalInteger): 
                        return newInteger(x.bi ** big(y.i))
                    else: 
                        return newInteger(x.bi ** y.bi)
                elif not defined(NOGMP):
                    if likely(y.iKind==NormalInteger):
                        return newInteger(pow(x.bi,(culong)(y.i)))
                    else:
                        RuntimeError_NumberOutOfPermittedRange("pow",valueAsString(x), valueAsString(y))
        else:
            if x.kind==Floating:
                if y.kind==Floating: return newFloating(pow(x.f,y.f))
                elif y.kind==Complex: return VNULL
                else: 
                    if likely(y.iKind==NormalInteger):
                        return newFloating(pow(x.f,(float)(y.i)))
                    else:
                        when not defined(NOGMP):
                            return newFloating(pow(x.f,y.bi))
            elif x.kind==Complex:
                if y.kind==Integer:
                    if likely(y.iKind==NormalInteger): return newComplex(pow(x.z,(float)(y.i)))
                    else: return VNULL
                elif y.kind==Floating: return newComplex(pow(x.z,y.f))
                else: return newComplex(pow(x.z,y.z))
            else:
                if y.kind==Floating: 
                    if likely(x.iKind==NormalInteger):
                        return newFloating(pow((float)(x.i),y.f))
                    else:
                        when not defined(NOGMP):
                            return newFloating(pow(x.bi,y.f))
                else: return VNULL

proc `^=`*(x: var Value, y: Value) =
    ## perform the power operation between given values
    ## and store the result in the first value
    ## 
    ## **Hint:** In-place, mutation operation
    if not (x.kind in {Integer, Floating}) or not (y.kind in {Integer, Floating}):
        if x.kind == Quantity:
            if y.kind==Integer and (y.i > 0 and y.i < 4):
                if y.i == 1: discard
                elif y.i == 2: x *= x
                elif y.i == 3: x *= x * x
                else:
                    when not defined(WEB):
                        RuntimeError_IncompatibleQuantityOperation("pow", valueAsString(x), valueAsString(y), stringify(x.unit.kind), ":" & toLowerAscii($(y.kind)))
            elif y.kind==Floating and (y.f > 0 and y.f < 4):
                if y.f == 1.0: discard
                elif y.f == 2.0: x *= x
                elif y.f == 3.0: x *= x * x
                else:
                    when not defined(WEB):
                        RuntimeError_IncompatibleQuantityOperation("pow", valueAsString(x), valueAsString(y), stringify(x.unit.kind), ":" & toLowerAscii($(y.kind)))
            else:
                when not defined(WEB):
                    RuntimeError_IncompatibleQuantityOperation("pow", valueAsString(x), valueAsString(y), stringify(x.unit.kind), ":" & toLowerAscii($(y.kind)))
        else: 
            x = VNULL
    else:
        if x.kind==Integer and y.kind==Integer:
            let res = pow((float)x.i,(float)y.i)
            x = newInteger((int)res)
        else:
            if x.kind==Floating:
                if y.kind==Floating: x = newFloating(pow(x.f,y.f))
                elif y.kind==Complex: discard
                else: 
                    if likely(x.iKind==NormalInteger):
                        x = newFloating(pow(x.f,(float)(y.i)))
                    else:
                        when not defined(NOGMP):
                            x = newFloating(pow(x.f,y.bi))
            elif x.kind==Complex:
                if y.kind==Integer:
                    if likely(y.iKind==NormalInteger): x = newComplex(pow(x.z,(float)(y.i)))
                    else: discard
                elif y.kind==Floating: x = newComplex(pow(x.z,y.f))
                else: x = newComplex(pow(x.z,y.z))
            else:
                if y.kind==Floating:
                    if likely(x.iKind==NormalInteger):
                        x = newFloating(pow((float)(x.i),y.f))
                    else:
                        when not defined(NOGMP):
                            x = newFloating(pow(x.bi,y.f))
                else: discard

proc `&&`*(x: Value, y: Value): Value =
    ## perform binary-and between given values
    ## and return the result
    if (x.kind == Binary or y.kind==Binary) and (x.kind in {Integer, Binary} and y.kind in {Integer, Binary}):
        var a = (if x.kind==Binary: x.n else: numberToBinary(x.i))
        var b = (if y.kind==Binary: y.n else: numberToBinary(y.i))
        return newBinary(a and b)
    elif not (x.kind==Integer) or not (y.kind==Integer):
        return VNULL
    else:
        if likely(x.iKind==NormalInteger):
            if likely(y.iKind==NormalInteger):
                return newInteger(x.i and y.i)
            else:
                when defined(WEB):
                    return newInteger(big(x.i) and y.bi)
                elif not defined(NOGMP):
                    return newInteger(x.i and y.bi)
        else:
            when defined(WEB):
                if unlikely(y.iKind==BigInteger):
                    return newInteger(x.bi and y.bi)
                else:
                    return newInteger(x.bi and big(y.i))
            elif not defined(NOGMP):
                if unlikely(y.iKind==BigInteger):
                    return newInteger(x.bi and y.bi)
                else:
                    return newInteger(x.bi and y.i)

proc `&&=`*(x: var Value, y: Value) =
    ## perform binary-and between given values
    ## and store the result in the first value
    ## 
    ## **Hint:** In-place, mutation operation
    if (x.kind == Binary or y.kind==Binary) and (x.kind in {Integer, Binary} and y.kind in {Integer, Binary}):
        var a = (if x.kind==Binary: x.n else: numberToBinary(x.i))
        var b = (if y.kind==Binary: y.n else: numberToBinary(y.i))
        x = newBinary(a and b)
    elif not (x.kind==Integer) or not (y.kind==Integer):
        x = VNULL
    else:
        if likely(x.iKind==NormalInteger):
            if likely(y.iKind==NormalInteger):
                x = newInteger(x.i and y.i)
            else:
                when defined(WEB):
                    x = newInteger(big(x.i) and y.bi)
                elif not defined(NOGMP):
                    x = newInteger(x.i and y.bi)
        else:
            when defined(WEB):
                if unlikely(y.iKind==BigInteger):
                    x = newInteger(x.bi and y.bi)
                else:
                    x = newInteger(x.bi and big(y.i))
            elif not defined(NOGMP):
                if unlikely(y.iKind==BigInteger):
                    x = newInteger(x.bi and y.bi)
                else:
                    x = newInteger(x.bi and y.i)

proc `||`*(x: Value, y: Value): Value =
    ## perform binary-or between given values
    ## and return the result
    if (x.kind == Binary or y.kind==Binary) and (x.kind in {Integer, Binary} and y.kind in {Integer, Binary}):
        var a = (if x.kind==Binary: x.n else: numberToBinary(x.i))
        var b = (if y.kind==Binary: y.n else: numberToBinary(y.i))
        return newBinary(a or b)
    elif not (x.kind==Integer) or not (y.kind==Integer):
        return VNULL
    else:
        if likely(x.iKind==NormalInteger):
            if likely(y.iKind==NormalInteger):
                return newInteger(x.i or y.i)
            else:
                when defined(WEB):
                    return newInteger(big(x.i) or y.bi)
                elif not defined(NOGMP):
                    return newInteger(x.i or y.bi)
                
        else:
            when defined(WEB):
                if unlikely(y.iKind==BigInteger):
                    return newInteger(x.bi or y.bi)
                else:
                    return newInteger(x.bi or big(y.i))
            elif not defined(NOGMP):
                if unlikely(y.iKind==BigInteger):
                    return newInteger(x.bi or y.bi)
                else:
                    return newInteger(x.bi or y.i)

proc `||=`*(x: var Value, y: Value) =
    ## perform binary-or between given values
    ## and store the result in the first value
    ## 
    ## **Hint:** In-place, mutation operation
    if (x.kind == Binary or y.kind==Binary) and (x.kind in {Integer, Binary} and y.kind in {Integer, Binary}):
        var a = (if x.kind==Binary: x.n else: numberToBinary(x.i))
        var b = (if y.kind==Binary: y.n else: numberToBinary(y.i))
        x = newBinary(a or b)
    elif not (x.kind==Integer) or not (y.kind==Integer):
        x = VNULL
    else:
        if likely(x.iKind==NormalInteger):
            if likely(y.iKind==NormalInteger):
                x = newInteger(x.i or y.i)
            else:
                when defined(WEB):
                    x = newInteger(big(x.i) or y.bi)
                elif not defined(NOGMP):
                    x = newInteger(x.i or y.bi)
        else:
            when defined(WEB):
                if unlikely(y.iKind==BigInteger):
                    x = newInteger(x.bi or y.bi)
                else:
                    x = newInteger(x.bi or big(y.i))
            elif not defined(NOGMP):
                if unlikely(y.iKind==BigInteger):
                    x = newInteger(x.bi or y.bi)
                else:
                    x = newInteger(x.bi or y.i)

proc `^^`*(x: Value, y: Value): Value =
    ## perform binary-xor between given values
    ## and return the result
    if (x.kind == Binary or y.kind==Binary) and (x.kind in {Integer, Binary} and y.kind in {Integer, Binary}):
        var a = (if x.kind==Binary: x.n else: numberToBinary(x.i))
        var b = (if y.kind==Binary: y.n else: numberToBinary(y.i))
        return newBinary(a xor b)
    elif not (x.kind==Integer) or not (y.kind==Integer):
        return VNULL
    else:
        if likely(x.iKind==NormalInteger):
            if likely(y.iKind==NormalInteger):
                return newInteger(x.i xor y.i)
            else:
                when defined(WEB):
                    return newInteger(big(x.i) xor y.bi)
                elif not defined(NOGMP):
                    return newInteger(x.i xor y.bi)
        else:
            when defined(WEB):
                if unlikely(y.iKind==BigInteger):
                    return newInteger(x.bi xor y.bi)
                else:
                    return newInteger(x.bi xor big(y.i))
            elif not defined(NOGMP):
                if unlikely(y.iKind==BigInteger):
                    return newInteger(x.bi xor y.bi)
                else:
                    return newInteger(x.bi xor y.i)

proc `^^=`*(x: var Value, y: Value) =
    ## perform binary-xor between given values
    ## and store the result in the first value
    ## 
    ## **Hint:** In-place, mutation operation
    if (x.kind == Binary or y.kind==Binary) and (x.kind in {Integer, Binary} and y.kind in {Integer, Binary}):
        var a = (if x.kind==Binary: x.n else: numberToBinary(x.i))
        var b = (if y.kind==Binary: y.n else: numberToBinary(y.i))
        x = newBinary(a xor b)
    elif not (x.kind==Integer) or not (y.kind==Integer):
        x = VNULL
    else:
        if likely(x.iKind==NormalInteger):
            if likely(y.iKind==NormalInteger):
                x = newInteger(x.i xor y.i)
            else:
                when defined(WEB):
                    x = newInteger(big(x.i) xor y.bi)
                elif not defined(NOGMP):
                    x = newInteger(x.i xor y.bi)
        else:
            when defined(WEB):
                if unlikely(y.iKind==BigInteger):
                    x = newInteger(x.bi xor y.bi)
                else:
                    x = newInteger(x.bi xor big(y.i))
            elif not defined(NOGMP):
                if unlikely(y.iKind==BigInteger):
                    x = newInteger(x.bi xor y.bi)
                else:
                    x = newInteger(x.bi xor y.i)

proc `>>`*(x: Value, y: Value): Value =
    ## perform binary-right-shift between given values
    ## and return the result
    if not (x.kind==Integer) or not (y.kind==Integer):
        return VNULL
    else:
        if likely(x.iKind==NormalInteger):
            if likely(y.iKind==NormalInteger):
                return newInteger(x.i shr y.i)
            else:
                when defined(WEB):
                    return newInteger(big(x.i) shr y.bi)
                elif not defined(NOGMP):
                    RuntimeError_NumberOutOfPermittedRange("shr",valueAsString(x), valueAsString(y))
        else:
            when defined(WEB):
                if unlikely(y.iKind==BigInteger):
                    return newInteger(x.bi shr y.bi)
                else:
                    return newInteger(x.bi shr big(y.i))
            elif not defined(NOGMP):
                if unlikely(y.iKind==BigInteger):
                    RuntimeError_NumberOutOfPermittedRange("shr",valueAsString(x), valueAsString(y))
                else:
                    return newInteger(x.bi shr (culong)(y.i))

proc `>>=`*(x: var Value, y: Value) =
    ## perform binary-right-shift between given values
    ## and store the result in the first value
    ## 
    ## **Hint:** In-place, mutation operation
    if not (x.kind==Integer) or not (y.kind==Integer):
        x = VNULL
    else:
        if likely(x.iKind==NormalInteger):
            if likely(y.iKind==NormalInteger):
                x = newInteger(x.i shr y.i)
            else:
                when defined(WEB):
                    x = newInteger(big(x.i) shr y.bi)
                elif not defined(NOGMP):
                    RuntimeError_NumberOutOfPermittedRange("shr",valueAsString(x), valueAsString(y))
        else:
            when defined(WEB):
                if unlikely(y.iKind==BigInteger):
                    x = newInteger(x.bi shr y.bi)
                else:
                    x = newInteger(x.bi shr big(y.i))
            elif not defined(NOGMP):
                if unlikely(y.iKind==BigInteger):
                    RuntimeError_NumberOutOfPermittedRange("shr",valueAsString(x), valueAsString(y))
                else:
                    x = newInteger(x.bi shr (culong)(y.i))

proc `<<`*(x: Value, y: Value): Value =
    ## perform binary-left-shift between given values
    ## and return the result
    if not (x.kind==Integer) or not (y.kind==Integer):
        return VNULL
    else:
        if likely(x.iKind==NormalInteger):
            if likely(y.iKind==NormalInteger):
                return newInteger(x.i shl y.i)
            else:
                when defined(WEB):
                    return newInteger(big(x.i) shl y.bi)
                elif not defined(NOGMP):
                    RuntimeError_NumberOutOfPermittedRange("shl",valueAsString(x), valueAsString(y))
        else:
            when defined(WEB):
                if unlikely(y.iKind==BigInteger):
                    return newInteger(x.bi shl y.bi)
                else:
                    return newInteger(x.bi shl big(y.i))
            elif not defined(NOGMP):
                if unlikely(y.iKind==BigInteger):
                    RuntimeError_NumberOutOfPermittedRange("shl",valueAsString(x), valueAsString(y))
                else:
                    return newInteger(x.bi shl (culong)(y.i))

proc `<<=`*(x: var Value, y: Value) =
    ## perform binary-left-shift between given values
    ## and store the result in the first value
    ## 
    ## **Hint:** In-place, mutation operation
    if not (x.kind==Integer) or not (y.kind==Integer):
        x = VNULL
    else:
        if likely(x.iKind==NormalInteger):
            if likely(y.iKind==NormalInteger):
                x = newInteger(x.i shl y.i)
            else:
                when defined(WEB):
                    x = newInteger(big(x.i) shl y.bi)
                elif not defined(NOGMP):
                    RuntimeError_NumberOutOfPermittedRange("shl",valueAsString(x), valueAsString(y))
        else:
            when defined(WEB):
                if unlikely(y.iKind==BigInteger):
                    x = newInteger(x.bi shl y.bi)
                else:
                    x = newInteger(x.bi shl big(y.i))
            elif not defined(NOGMP):
                if unlikely(y.iKind==BigInteger):
                    RuntimeError_NumberOutOfPermittedRange("shl",valueAsString(x), valueAsString(y))
                else:
                    x = newInteger(x.bi shl (culong)(y.i))

proc `!!`*(x: Value): Value =
    ## perform binary-not for given value
    ## and return the result
    if x.kind == Binary:
        return newBinary(not x.n)
    elif not (x.kind==Integer):
        return VNULL
    else:
        if likely(x.iKind==NormalInteger):
            return newInteger(not x.i)
        else:
            when not defined(NOGMP):
                return newInteger(not x.bi)

proc `!!=`*(x: var Value) =
    ## perform binary-not for given value
    ## and store the result back in it
    ## 
    ## **Hint:** In-place, mutation operation
    if x.kind == Binary:
        x = newBinary(not x.n)
    elif not (x.kind==Integer):
        x = VNULL
    else:
        if likely(x.iKind==NormalInteger):
            x = newInteger(not x.i)
        else:
            when not defined(NOGMP):
                x = newInteger(not x.bi)

# proc `==`*[T](x,y:ref T){.error.}
# proc `<`*[T](x,y:ref T){.error.}
# proc `>`*[T](x,y:ref T){.error.}
# proc `<=`*[T](x,y:ref T){.error.}
# proc `>=`*[T](x,y:ref T){.error.}
# proc `!=`*[T](x,y:ref T){.error.}
# proc cmp*[T](x,y:ref T){.error.}

proc factorial*(x: Value): Value =
    ## calculate factorial of given value
    if not (x.kind == Integer):
        return VNULL
    else:
        if likely(x.iKind==NormalInteger):
            if x.i < 21:
                when defined(WEB):
                    if x.i < 13:
                        return newInteger(fac(x.i))
                    else:
                        let items = (toSeq(1..x.i)).map((w)=>newInteger(w))
                        var res = newInteger(1)
                        for item in items:
                            res = res * item
                        return res
                else:
                    return newInteger(fac(x.i))
            else:
                when defined(WEB):
                    let items = (toSeq(1..x.i)).map((w)=>newInteger(w))
                    var res = newInteger(1)
                    for item in items:
                        res = res * item
                elif defined(NOGMP):
                    RuntimeError_NumberOutOfPermittedRange("factorial",valueAsString(x), "")
                else:
                    return newInteger(newInt().fac(x.i))
        else:
            when not defined(WEB):
                RuntimeError_NumberOutOfPermittedRange("factorial",valueAsString(x), "")

func consideredEqual*(x: Value, y: Value): bool {.inline,enforceNoRaises.} =
    ## check whether given values are to be considered equal
    ## 
    ## **Hint:** This is a helper function *solely* for the
    ## evaluator and should not be used anywhere else

    let xKind = x.kind
    let yKind = y.kind
    if xKind in {Word,Label,Attribute,AttributeLabel} and yKind in {Word,Label,Attribute,AttributeLabel}:
        return x.s == y.s

    if xKind != yKind: return false

    case xKind:
        of Integer:
            if x.iKind != y.iKind: return false
            when not defined(NOGMP):
                if likely(x.iKind == NormalInteger):
                    return x.i == y.i
                else:
                    return x.bi == y.bi
            else:
                return x.i == y.i
        of String, Literal:
            return x.s == y.s
        of Floating:
            return x.f == y.f
        of Block:
            {.linearScanEnd.}
            if x.a.len != y.a.len: return false
            for i in 0..x.a.high:
                if not consideredEqual(x.a[i], y.a[i]): return false
            return true
    
        #---------------------------

        of Null: return true
        of Logical: return x.b == y.b
        of Complex: return x.z == y.z
        of Rational: return x.rat == y.rat
        of Version:
            return x.major == y.major and x.minor == y.minor and x.patch == y.patch and x.extra == y.extra
        of Type: 
            if x.tpKind != y.tpKind: return false
            if x.tpKind==BuiltinType:
                return x.t == y.t
            else:
                return x.ts.name == y.ts.name
        of Char: return x.c == y.c
        of Symbol,
           SymbolLiteral: return x.m == y.m
        of Quantity: return x.nm == y.nm and x.unit == y.unit
        of Regex: return x.rx == y.rx
        of Color: return x.l == y.l
        of Inline:
            if x.a.len != y.a.len: return false
            for i in 0..x.a.high:
                if not consideredEqual(x.a[i], y.a[i]): return false
            return true
        of Dictionary:
            if x.d.len != y.d.len: return false

            for k,v in pairs(x.d):
                if not y.d.hasKey(k): return false
                if not consideredEqual(v,y.d[k]): return false

            return true
        of Object:
            if x.o.len != y.o.len: return false
            if x.proto != y.proto: return false

            for k,v in pairs(x.o):
                if not y.o.hasKey(k): return false
                if not consideredEqual(v,y.o[k]): return false

            return true
        of Function:
            if x.fnKind==UserFunction:
                return consideredEqual(x.params, y.params) and consideredEqual(x.main, y.main) and x.exports == y.exports
            else:
                return x.action == y.action
        of Binary:
            return x.n == y.n
        of Bytecode:
            return x.trans == y.trans
        of Database:
            if x.dbKind != y.dbKind: return false
            when not defined(NOSQLITE):
                if x.dbKind==SqliteDatabase: return cast[ByteAddress](x.sqlitedb) == cast[ByteAddress](y.sqlitedb)
                #elif x.dbKind==MysqlDatabase: return cast[ByteAddress](x.mysqldb) == cast[ByteAddress](y.mysqldb)
        of Date:
            return x.eobj == y.eobj
        else:
            return false

# TODO(Value\hash) Verify hashing is done right
#  labels: vm,unit-test
func hash*(v: Value): Hash {.inline.}=
    ## calculate the hash for given value
    case v.kind:
        of Null         : result = 0
        of Logical      : result = cast[Hash](v.b)
        of Integer      : 
            if likely(v.iKind==NormalInteger): result = cast[Hash](v.i)
            else: 
                when defined(WEB) or not defined(NOGMP):
                    result = cast[Hash](v.bi)
        of Floating     : result = cast[Hash](v.f)
        of Complex      : 
            result = 1
            result = result !& cast[Hash](v.z.re)
            result = result !& cast[Hash](v.z.im)
            result = !$ result
        of Rational     : result = hash(v.rat)
        of Version      : 
            result = 1
            result = result !& cast[Hash](v.major)
            result = result !& cast[Hash](v.minor)
            result = result !& cast[Hash](v.patch)
            result = result !& hash(v.extra)
            result = !$ result
        of Type         : result = cast[Hash](ord(v.t))
        of Char         : result = cast[Hash](ord(v.c))
        of String       : result = hash(v.s)
        
        of Word,
           Literal,
           Label,
           Attribute,
           AttributeLabel        : result = hash(v.s)

        of Path,
           PathLabel    : 
            result = 1
            for i in v.p:
                result = result !& hash(i)
            result = !$ result

        of Symbol,
           SymbolLiteral: result = cast[Hash](ord(v.m))

        of Quantity:
            result = 1
            result = result !& hash(v.nm)
            result = result !& hash(v.unit)
            result = !$ result

        of Regex: result = hash(v.rx)

        of Color        : result = cast[Hash](v.l)

        of Date         : discard

        of Binary       : discard

        of Inline,
           Block        :
            result = 1
            for i in v.a:
                result = result !& hash(i)
            result = !$ result

        of Dictionary   : 
            result = 1
            for k,v in pairs(v.d):
                result = result !& hash(k)
                result = result !& hash(v)

        of Object       :
            result = 1
            for k,v in pairs(v.o):
                result = result !& hash(k)
                result = result !& hash(v)
        
        of Function     : 
            if v.fnKind==UserFunction:
                result = 1
                result = result !& hash(v.params)
                result = result !& hash(v.main)
                if not v.imports.isNil:
                    result = result !& hash(v.imports)

                if not v.exports.isNil:
                    result = result !& hash(v.exports)

                result = result !& hash(v.exportable)

                result = result !& hash(v.memoize)
                result = !$ result
            else:
                result = cast[Hash](unsafeAddr v)
            # result = hash(v.params) !& hash(v.main)
            # result = !$ result
        of Database:
            when not defined(NOSQLITE):
                if v.dbKind==SqliteDatabase: result = cast[Hash](cast[ByteAddress](v.sqlitedb))
                #elif v.dbKind==MysqlDatabase: result = cast[Hash](cast[ByteAddress](v.mysqldb))

        of Bytecode:
            result = cast[Hash](unsafeAddr v)

        of Newline      : result = 0
        of Nothing      : result = 0
        of ANY          : result = 0

{.pop.}<|MERGE_RESOLUTION|>--- conflicted
+++ resolved
@@ -483,9 +483,6 @@
 
 func newFunction*(params: Value, main: Value, imports: Value = nil, exports: Value = nil, exportable: bool = false, memoize: bool = false): Value {.inline, enforceNoRaises.} =
     ## create Function (UserFunction) value with given parameters, ``main`` body, etc
-<<<<<<< HEAD
-    Value(kind: Function, fnKind: UserFunction, arity: params.a.len, params: params, main: main, imports: imports, exports: exports, exportable: exportable, memoize: memoize)
-=======
     Value(
         kind: Function,
         funcType: VFunction(
@@ -500,7 +497,6 @@
             bcode: nil
         )
     )
->>>>>>> 2f8f53c6
 
 func newBuiltin*(desc: sink string, ar: int, ag: sink OrderedTable[string,ValueSpec], at: sink OrderedTable[string,(ValueSpec,string)], ret: ValueSpec, exa: sink string, act: BuiltinAction): Value {.inline, enforceNoRaises.} =
     ## create Function (BuiltinFunction) value with given details
