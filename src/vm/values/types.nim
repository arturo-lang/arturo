#=======================================================
# Arturo
# Programming Language + Bytecode VM compiler
# (c) 2019-2022 Yanis Zafirópulos
#
# @file: vm/values/types.nim
#=======================================================

#=======================================
# Libraries
#=======================================

import std/[tables, times, unicode, setutils]

when not defined(NOSQLITE):
    import db_sqlite as sqlite

when defined(WEB):
    import std/jsbigints

when not defined(NOGMP):
    import helpers/bignums

import vm/values/custom/[vbinary, vcolor, vcomplex, vlogical, vquantity, vrational, vregex, vsymbol]

#=======================================
# Types
#=======================================

type
    ValueArray* = seq[Value]
    ValueDict*  = OrderedTable[string, Value]

    Translation* = ref object
        constants*: ValueArray
        instructions*: VBinary

    IntArray*   = seq[int]

    BuiltinAction* = proc ()

    # TODO(VM/values/types add new `:matrix` type?
    #  this would normally go with a separate Linear Algebra-related stdlib module
    #  labels: vm, values, enhancement, open discussion

    # TODO(VM/values/types) add new `:typeset` type?
    #  or... could this be encapsulated in our existing `:type` values?
    #  labels: vm, values, enhancement, open discussion

    # TODO(VM/values/types) add new lazy-sequence/range type?
    #  Right now, declaring a block or a range - e.g. `1..10` - actually pushes all required elements into a new block.
    #  If their number is quite high, then there are some obvious performance-related drawbacks.
    #  It would be great if we could define some special sequences, only by their limits - including infinity - and have our regular functions, especially iterators, operate on them!
    #  labels: vm, values, library, enhancement, open discussion
    ValueKind* = enum
        Null            = 0
        Logical         = 1
        Integer         = 2
        Floating        = 3
        Complex         = 4
        Rational        = 5
        Version         = 6
        Type            = 7
        Char            = 8
        String          = 9
        Word            = 10
        Literal         = 11
        Label           = 12
        Attribute       = 13
        AttributeLabel  = 14
        Path            = 15
        PathLabel       = 16
        Symbol          = 17
        SymbolLiteral   = 18

        Quantity        = 19
        Regex           = 20
        Color           = 21
        Date            = 22
        Binary          = 23
        Dictionary      = 24
        Object          = 25
        Function        = 26
        Inline          = 27
        Block           = 28
        Database        = 29
        Bytecode        = 30

        Newline         = 31
        Nothing         = 32
        Any             = 33

    ValueSpec* = set[ValueKind]

    IntegerKind* = enum
        NormalInteger
        BigInteger

    FunctionKind* = enum
        UserFunction
        BuiltinFunction

    TypeKind* = enum
        UserType
        BuiltinType

    DatabaseKind* = enum
        SqliteDatabase
        MysqlDatabase

    PrecedenceKind* = enum
        InfixPrecedence
        PrefixPrecedence
        PostfixPrecedence

    AliasBinding* = object
        precedence*: PrecedenceKind
        name*:       Value

    Prototype* = ref object
        name*       : string
        fields*     : ValueArray
        methods*    : ValueDict
        doInit*     : proc (v:Value)
        doPrint*    : proc (v:Value): string
        doCompare*  : proc (a,b:Value): int
        inherits*   : Prototype

    SymbolDict*   = OrderedTable[VSymbol,AliasBinding]

    VFunction* = ref object
        args*   : OrderedTable[string,ValueSpec]
        attrs*  : OrderedTable[string,(ValueSpec,string)]
        arity*  : int
        returns*: ValueSpec
        example*: string
        case fnKind*: FunctionKind:
            of UserFunction:
                # TODO(VM/values/types) merge Function `params` and `args` into one field?
                #  labels: vm, values, enhancement
                params*     : Value
                main*       : Value
                imports*    : Value
                exports*    : Value
                memoize*    : bool
                inline*     : bool
                bcode*      : Value
            of BuiltinFunction:
                action*     : BuiltinAction
    VVersion* = ref object
        major*   : int
        minor*   : int
        patch*   : int
        extra*   : string

    ValueFlag* = enum
      isDirty, isReadOnly, isTrue, isMaybe

    ValueFlags* = set[ValueFlag]

    Value* {.final,acyclic.} = ref object
        info*: string
        flags*: ValueFlags

        case kind*: ValueKind:
            of Null,
               Nothing,
               Any,
               Logical:
                   discard
            of Integer:
                case iKind*: IntegerKind:
                    # TODO(VM/values/types) Wrap Normal and BigInteger in one type
                    #  Perhaps, we could do that via class inheritance, with the two types inheriting a new `Integer` type, provided that it's properly benchmarked first.
                    #  labels: vm, values, enhancement, benchmark, open discussion
                    of NormalInteger:   i*  : int
                    of BigInteger:
                        when defined(WEB):
                            bi* : JsBigInt
                        elif not defined(NOGMP):
                            bi* : Int
                        else:
                            discard
            of Floating: f*: float
            of Complex:     z*  : VComplex
            of Rational:    rat*  : VRational
            of Version:
                version*: VVersion
            of Type:
                t*  : ValueKind
                case tpKind*: TypeKind:
                    of UserType:    ts* : Prototype
                    of BuiltinType: discard
            of Char:        c*  : Rune
            of String,
               Word,
               Literal,
               Label,
               Attribute,
               AttributeLabel:       s*  : string
            of Path,
               PathLabel:   p*  : ValueArray
            of Symbol,
               SymbolLiteral:
                   m*  : VSymbol
            of Regex:       rx* : VRegex
            of Quantity:
                nm*: Value
                unit*: VQuantity
            of Color:       l*  : VColor
            of Date:
                e*     : ValueDict
                eobj*  : ref DateTime
            of Binary:      n*  : VBinary
            of Inline,
               Block:
                   a*       : ValueArray
                   data*    : Value
<<<<<<< HEAD
=======
                   dirty*   : bool
                   dynamic* : bool
>>>>>>> 97ae5359
            of Dictionary:  d*  : ValueDict
            of Object:
                o*: ValueDict   # fields
                proto*: Prototype # custom type pointer
            of Function:
                funcType*: VFunction
            of Database:
                case dbKind*: DatabaseKind:
                    of SqliteDatabase:
                        when not defined(NOSQLITE):
                            sqlitedb*: sqlite.DbConn
                    of MysqlDatabase: discard
                    #mysqldb*: mysql.DbConn
            of Bytecode:
                trans*: Translation

            of Newline:
                line*: int
    ValueObj = typeof(Value()[])

{.hints: on.} # Apparently we cannot disable just `Name` hints?
{.hint: "'Value's inner type is currently '" & $sizeof(ValueObj) & "'.".}
{.hints: off.}

when sizeof(ValueObj) > 72: # At time of writing it was '72', 8 - 64 bit integers seems like a good warning site? Can always go smaller
    {.warning: "'Value's inner object is large which will impact performance".}

proc readonly*(val: Value): bool {.inline.} = isReadOnly in val.flags
proc `readonly=`*(val: Value, newVal: bool) {.inline.} = val.flags[isReadOnly] = newVal

proc dirty*(val: Value): bool {.inline.} = isDirty in val.flags
proc `dirty=`*(val: Value, newVal: bool) {.inline.} = val.flags[isDirty] = newVal

proc b*(val: Value): VLogical {.inline.} =
    assert val.kind == Logical
    assert (val.flags * {isMaybe, isTrue}).len <= 1 # Ensure we do not have {isMaybe, isTrue}
    if val.flags * {isMaybe} == {isMaybe}:
        Maybe
    elif val.flags * {isTrue} == {isTrue}:
        True
    else:
        False

proc `b=`*(val: Value, newVal: VLogical) {.inline.} =
    assert val.kind == Logical
    case newVal
    of Maybe:
        val.flags.excl isTrue
        val.flags.incl isMaybe
    of True:
        val.flags.excl isMaybe
        val.flags.incl isTrue
    else:
        val.flags.excl {isMaybe, isTrue}


template makeVersionAccessor(name: untyped) =
    proc name*(val: Value): typeof(val.version.name) {.inline.} =
        assert val.kind == Version
        val.version.name

    proc `name=`*(val: Value, newVal: typeof(val.version.name)) {.inline.} =
        assert val.kind == Version
        val.version.name = newVal

makeVersionAccessor(major)
makeVersionAccessor(minor)
makeVersionAccessor(patch)
makeVersionAccessor(extra)

template makeFuncAccessor(name: untyped) =
    proc name*(val: Value): typeof(val.funcType.name) {.inline.} =
        assert val.kind == Function
        val.funcType.name

    proc `name=`*(val: Value, newVal: typeof(val.funcType.name)) {.inline.} =
        assert val.kind == Function
        val.funcType.name = newVal


makeFuncAccessor(args)
makeFuncAccessor(attrs)
makeFuncAccessor(arity)
makeFuncAccessor(returns)
makeFuncAccessor(example)
makeFuncAccessor(fnKind)
makeFuncAccessor(params)
makeFuncAccessor(main)
makeFuncAccessor(imports)
makeFuncAccessor(exports)
makeFuncAccessor(memoize)
makeFuncAccessor(bcode)
makeFuncAccessor(inline)
makeFuncAccessor(action)



converter toDateTime*(dt: ref DateTime): DateTime = dt[]<|MERGE_RESOLUTION|>--- conflicted
+++ resolved
@@ -154,7 +154,7 @@
         extra*   : string
 
     ValueFlag* = enum
-      isDirty, isReadOnly, isTrue, isMaybe
+      isDirty, isDynamic, isReadOnly, isTrue, isMaybe
 
     ValueFlags* = set[ValueFlag]
 
@@ -216,11 +216,6 @@
                Block:
                    a*       : ValueArray
                    data*    : Value
-<<<<<<< HEAD
-=======
-                   dirty*   : bool
-                   dynamic* : bool
->>>>>>> 97ae5359
             of Dictionary:  d*  : ValueDict
             of Object:
                 o*: ValueDict   # fields
