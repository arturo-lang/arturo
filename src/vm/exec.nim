--- conflicted
+++ resolved
@@ -280,18 +280,11 @@
         # pop argument and set it
         SetSym(arg.s, move stack.pop())
 
-<<<<<<< HEAD
-    let bcode = doEval(fun.main)
-
-    try:
-        ExecLoop(bcode.constants, bcode.instructions)
-=======
     if fun.bcode().isNil:
         fun.bcode() = newBytecode(doEval(fun.main))
 
     try:
         ExecLoop(fun.bcode().trans.constants, bcode(fun).trans.instructions)
->>>>>>> f9299572
 
     except ReturnTriggered:
         discard
@@ -560,27 +553,14 @@
                 of opLe                 : LeF.action()()
 
                 # branching
-<<<<<<< HEAD
-                of opIf                 : IfF.action()
-                of opIfE                : IfEF.action()
-                of opUnless             : UnlessF.action()
-                of opElse               : ElseF.action()
-                of opSwitch             : SwitchF.action()
-                of opWhile              : WhileF.action()
-                of opReturn             : ReturnF.action()
-
-=======
                 of opIf                 : IfF.action()()
                 of opIfE                : IfEF.action()()
+                of opUnless             : UnlessF.action()()
                 of opElse               : ElseF.action()()
+                of opSwitch             : SwitchF.action()()
                 of opWhile              : WhileF.action()()
                 of opReturn             : ReturnF.action()()
 
-                # getters/setters
-                of opGet                : GetF.action()()
-                of opSet                : SetF.action()()
-
->>>>>>> f9299572
                 # converters
                 of opTo                 : ToF.action()()
                 of opToS                : 
@@ -591,14 +571,9 @@
                     ToF.action()()
 
                 # [0xA0-0xAF]
-<<<<<<< HEAD
                 # getters/setters
-                of opGet                : GetF.action()
-                of opSet                : SetF.action()
-=======
-                # i/o operations
-                of opPrint              : PrintF.action()()
->>>>>>> f9299572
+                of opGet                : GetF.action()()
+                of opSet                : SetF.action()()
 
                 # generators          
                 of opArray              : ArrayF.action()()
@@ -624,7 +599,7 @@
 
                 # [0xB0-0xBF]
                 # i/o operations
-                of opPrint              : PrintF.action()
+                of opPrint              : PrintF.action()()
 
                 of RSRV1                : discard
                 of RSRV2                : discard
