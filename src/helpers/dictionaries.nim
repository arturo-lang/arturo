#=======================================================
# Arturo
# Programming Language + Bytecode VM compiler
# (c) 2019-2023 Yanis Zafirópulos
#
# @file: helpers/dictionaries.nim
#=======================================================

#=======================================
# Libraries
#=======================================

import tables, algorithm, sugar

import vm/values/value
import helpers/unisort

#=======================================
# Methods
#=======================================

proc flattenedDictionary*(vd: ValueDict): ValueArray =
    for k,v in vd.pairs:
        result.add(newString(k))
        result.add(v)
        
        
<<<<<<< HEAD
# `collections\sort` related functions for dictionaries

proc all(s: ValueDict, pred: (Value) -> bool): bool =
  ## Iterates through a ValueDict and checks if every value fulfills the
  ## predicate.
  for i in values(s):
    if not pred(i):
      return false
  true

type SortParams = tuple
    descending: bool
    sensitive:  bool
    ascii:      bool
    language:   string
    key:        string

proc sortDictionary*(
    dictionary: ValueDict, 
    params: SortParams,
    byValue: bool = false
    ): ValueDict =
    
    let order: SortOrder =
        if params.descending: SortOrder.Descending
        else:  SortOrder.Ascending
        
    if dictionary.all((x) => x.kind == String):
        return dictionary.unisorted(
            lang = params.language,
            order = order,
            byValue = byValue,
            ascii = params.ascii,
        )
    else:
        result = newOrderedTable[string, Value]()
        for key, value in dictionary.pairs:
            result[key] = value
            
        if byValue:
            result.sort((x, y) => cmp(x[1], y[1]), order = order)
        else:
            result.sort((x, y) => cmp(x[0], y[0]), order = order)
        

proc sortDictionary*(
    dictionary: var ValueDict, 
    params: SortParams,
    byValue: bool
    ) =
    
    let order: SortOrder =
        if params.descending: SortOrder.Descending
        else:  SortOrder.Ascending
        
    if dictionary.all((x) => x.kind == String):
        dictionary.unisort(
            lang = params.language,
            order = order,
            byValue = byValue,
            ascii = params.ascii,
        )
    else:           
        if byValue:
            dictionary.sort((x, y) => cmp(x[1], y[1]), order = order)
        else:
            dictionary.sort((x, y) => cmp(x[0], y[0]), order = order)
        
=======
proc getValuesinDeep*(dict: ValueDict): ValueArray =
    for key, value in dict.pairs:
        if value.kind == Dictionary:
            result.add getValuesinDeep(value.d)
        else:
            result.add value
>>>>>>> 2355d15a
<|MERGE_RESOLUTION|>--- conflicted
+++ resolved
@@ -24,8 +24,14 @@
         result.add(newString(k))
         result.add(v)
         
-        
-<<<<<<< HEAD
+proc getValuesinDeep*(dict: ValueDict): ValueArray =
+    for key, value in dict.pairs:
+        if value.kind == Dictionary:
+            result.add getValuesinDeep(value.d)
+        else:
+            result.add value
+
+
 # `collections\sort` related functions for dictionaries
 
 proc all(s: ValueDict, pred: (Value) -> bool): bool =
@@ -92,13 +98,4 @@
         if byValue:
             dictionary.sort((x, y) => cmp(x[1], y[1]), order = order)
         else:
-            dictionary.sort((x, y) => cmp(x[0], y[0]), order = order)
-        
-=======
-proc getValuesinDeep*(dict: ValueDict): ValueArray =
-    for key, value in dict.pairs:
-        if value.kind == Dictionary:
-            result.add getValuesinDeep(value.d)
-        else:
-            result.add value
->>>>>>> 2355d15a
+            dictionary.sort((x, y) => cmp(x[0], y[0]), order = order)