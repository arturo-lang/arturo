--- conflicted
+++ resolved
@@ -72,14 +72,7 @@
         attrs       = {
             "binary"    : ({Logical},"format integer as binary"),
             "hex"       : ({Logical},"format integer as hexadecimal"),
-            "octal"     : ({Logical},"format integer as octal"),
-<<<<<<< HEAD
-            "code"      : ({Logical},"convert value to valid Arturo code"),
-            "pretty"    : ({Logical},"prettify generated code"),
-            "unwrapped" : ({Logical},"omit external block notation")
-=======
-            "agnostic"  : ({Logical},"convert words in block to literals, if not in context")
->>>>>>> 7158acf8
+            "octal"     : ({Logical},"format integer as octal")
         },
         returns     = {Any},
         example     = """
@@ -100,17 +93,6 @@
                 push(newString(fmt"{x.i:x}"))
             elif (hadAttr("octal")):
                 push(newString(fmt"{x.i:o}"))
-<<<<<<< HEAD
-            elif (hadAttr("code")):
-                push(newString(codify(x,pretty = (hadAttr("pretty")), unwrapped = (hadAttr("unwrapped")), safeStrings = (hadAttr("safe")))))
-=======
-            elif (hadAttr("agnostic")):
-                let res = x.a.map(proc(v:Value):Value =
-                    if v.kind == Word and not SymExists(v.s): newLiteral(v.s)
-                    else: v
-                )
-                push(newBlock(res))
->>>>>>> 7158acf8
             else:
                 push(x)
 
