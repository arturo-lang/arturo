--- conflicted
+++ resolved
@@ -333,18 +333,14 @@
                         else:
                             throwCannotConvert()
                     of Rational:
-<<<<<<< HEAD
-                        return newRational(y.a[0], y.a[1])
-                    of String:
-                        return newString($(y))
-=======
                         if (y.a.len == 2 and
                             y.a[0].kind in {Floating, Integer} and
                             y.a[1].kind in {Floating, Integer}):
                             return newRational(y.a[0], y.a[1])
                         else:
                             throwCannotConvert()
->>>>>>> 73b4f981
+                    of String:
+                        return newString($(y))
                     of Inline:
                         return newInline(y.a)
                     of Dictionary:
