--- conflicted
+++ resolved
@@ -70,17 +70,7 @@
             "value" : {Any}
         },
         attrs       = {
-<<<<<<< HEAD
-            "agnostic"  : ({Logical},"convert words in block to literals, if not in context"),
-            "code"      : ({Logical},"convert value to valid Arturo code"),
-            "pretty"    : ({Logical},"prettify generated code"),
-            "unwrapped" : ({Logical},"omit external block notation")
-=======
-            "binary"    : ({Logical},"format integer as binary"),
-            "hex"       : ({Logical},"format integer as hexadecimal"),
-            "octal"     : ({Logical},"format integer as octal"),
             "agnostic"  : ({Logical},"convert words in block to literals, if not in context")
->>>>>>> 34b65842
         },
         returns     = {Any},
         example     = """
@@ -126,23 +116,11 @@
         args        = {
             "value" : {String,Literal}
         },
-        attrs       = {
-<<<<<<< HEAD
-            "opcode"    : ({Logical},"get opcode by from opcode literal")
-=======
-            "binary"    : ({Logical},"get integer from binary representation"),
-            "hex"       : ({Logical},"get integer from hexadecimal representation"),
-            "octal"     : ({Logical},"get integer from octal representation")
->>>>>>> 34b65842
-        },
+        attrs       = NoAttrs,
         returns     = {Any},
         example     = """
-            print from.binary "1011"        ; 11
-            print from.octal "1011"         ; 521
-            print from.hex "0xDEADBEEF"     ; 3735928559
         """:
             #=======================================================
-<<<<<<< HEAD
             # if (hadAttr("binary")):
             #     try:
             #         push(newInteger(parseBinInt(x.s)))
@@ -158,26 +136,4 @@
             #         push(newInteger(parseOctInt(x.s)))
             #     except ValueError:
             #         push(VNULL)
-            if (hadAttr("opcode")):
-                push(newInteger(int(parseOpcode(x.s))))
-=======
-            if (hadAttr("binary")):
-                try:
-                    push(newInteger(parseBinInt(x.s)))
-                except ValueError:
-                    push(VNULL)
-            elif (hadAttr("hex")):
-                try:
-                    push(newInteger(parseHexInt(x.s)))
-                except ValueError:
-                    push(VNULL)
-            elif (hadAttr("octal")):
-                try:
-                    push(newInteger(parseOctInt(x.s)))
-                except ValueError:
-                    push(VNULL)
-            # elif (hadAttr("opcode")):
-            #     push(newInteger(int(parseOpcode(x.s))))
->>>>>>> 34b65842
-            else:
-                push(x)
+            push(x)