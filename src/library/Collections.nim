#=======================================================
# Arturo
# Programming Language + Bytecode VM compiler
# (c) 2019-2023 Yanis Zafirópulos
#
# @file: library/Collections.nim
#=======================================================

## The main Collections module 
## (part of the standard library)

#=======================================
# Pragmas
#=======================================

{.used.}

#=======================================
# Libraries
#=======================================

when not defined(WEB):
    import oids
else:
    import std/jsbigints

when not defined(NOGMP):
    import helpers/bignums as BignumsHelper

import algorithm, os, random, sequtils
import strutils, sugar, unicode

import helpers/arrays
import helpers/dictionaries
import helpers/combinatorics
import helpers/ranges
when not defined(WEB):
    import helpers/stores
import helpers/strings
import helpers/unisort

import vm/lib

import vm/values/custom/[vbinary, vrange]

#=======================================
# Methods
#=======================================

# TODO(Collections) add a proper `pop` built-in method
#  right now, `chop` works like that, kind-of, but does *not* return the
#  removed item
#
#  also: Core/pop actually pop an item from the VM stack, which *is* useful,
#  but a) not so common, b) we might need a different name for that
#
#  labels: library, enhancement, open discussion

proc defineSymbols*() =

    builtin "append",
        alias       = doubleplus,
        op          = opAppend,
        rule        = InfixPrecedence,
        description = "append value to given collection",
        args        = {
            "collection": {String, Char, Block, Binary, Literal},
            "value"     : {Any}
        },
        attrs       = NoAttrs,
        returns     = {String, Block, Binary, Nothing},
        example     = """
            append "hell" "o"         ; => "hello"
            append [1 2 3] 4          ; => [1 2 3 4]
            append [1 2 3] [4 5]      ; => [1 2 3 4 5]
            ..........
            print "hell" ++ "o!"      ; hello!
            print [1 2 3] ++ 4 ++ 5   ; [1 2 3 4 5]
            ..........
            a: "hell"
            append 'a "o"
            print a                   ; hello
            ..........
            b: [1 2 3]
            'b ++ 4
            print b                   ; [1 2 3 4]
        """:
            #=======================================================
            if xKind == Literal:
                ensureInPlace()
                if InPlaced.kind == String:
                    if yKind == String:
                        InPlaced.s &= y.s
                    elif yKind == Char:
                        InPlaced.s &= $(y.c)
                elif InPlaced.kind == Char:
                    if yKind == String:
                        SetInPlace(newString($(InPlaced.c) & y.s))
                    elif yKind == Char:
                        SetInPlace(newString($(InPlaced.c) & $(y.c)))
                elif InPlaced.kind == Binary:
                    if yKind == Binary:
                        InPlaced.n &= y.n
                    elif yKind == Integer:
                        InPlaced.n &= numberToBinary(y.i)
                else:
                    if yKind == Block:
                        InPlaced.a.add(y.a)
                    else:
                        InPlaced.a.add(y)
            else:
                if xKind == String:
                    if yKind == String:
                        push(newString(x.s & y.s))
                    elif yKind == Char:
                        push(newString(x.s & $(y.c)))
                elif xKind == Char:
                    if yKind == String:
                        push(newString($(x.c) & y.s))
                    elif yKind == Char:
                        push(newString($(x.c) & $(y.c)))
                elif xKind == Binary:
                    if yKind == Binary:
                        push(newBinary(x.n & y.n))
                    elif yKind == Integer:
                        push(newBinary(x.n & numberToBinary(y.i)))
                else:
                    if yKind==Block:
                        push newBlock(x.a & y.a)
                    else:
                        push newBlock(x.a & y)


    builtin "chop",
        alias       = unaliased,
        op          = opNop,
        rule        = PrefixPrecedence,
        description = "remove last item from given collection",
        args        = {
            "collection": {String, Block, Literal}
        },
        attrs       = {
            "times"     : ({Integer}, "remove multiple items")
        },
        returns     = {String, Block, Nothing},
        example     = """
            print chop "books"          ; book
            print chop chop "books"     ; boo
            ..........
            str: "books"
            chop 'str                   ; str: "book"
            ..........
            chop [1 2 3 4]              ; => [1 2 3]
            ..........
            chop.times: 3 "Arturo"      ; Art
        """:
            #=======================================================
            var times = 1

            if checkAttr("times"):
                times = aTimes.i

            if xKind == Literal:
                ensureInPlace()
                if InPlaced.kind == String:
                    InPlaced.s = InPlaced.s[0..^(times + 1)]
                elif InPlaced.kind == Block:
                    if InPlaced.a.len > 0:
                        InPlaced.a = InPlaced.a[0..^(times + 1)]
            else:
                if xKind == String:
                    push(newString(x.s[0..^(times + 1)]))
                elif xKind == Block:
                    if x.a.len == 0: push(newBlock())
                    else: push(newBlock(x.a[0..^(times + 1)]))


    # TODO(Collections/combine) should also work with in-place Literals?
    #  labels: library, enhancement, open discussion
    builtin "combine",
        alias       = unaliased,
        op          = opNop,
        rule        = PrefixPrecedence,
        description = "get all possible combinations of the elements in given collection",
        args        = {
            "collection": {Block}
        },
        attrs       = {
            "by"        : ({Integer}, "define size of each set"),
            "repeated"  : ({Logical}, "allow for combinations with repeated elements"),
            "count"     : ({Logical}, "just count the number of combinations")
        },
        returns     = {Block, Integer},
        example     = """
            combine [A B C]
            ; => [[A B C]]

            combine.repeated [A B C]
            ; => [[A A A] [A A B] [A A C] [A B B] [A B C] [A C C] [B B B] [B B C] [B C C] [C C C]]
            ..........
            combine.by:2 [A B C]
            ; => [[A B] [A C] [B C]]

            combine.repeated.by:2 [A B C]
            ; => [[A A] [A B] [A C] [B B] [B C] [C C]]
            ..........
            combine.count [A B C]
            ; => 1

            combine.count.repeated.by:2 [A B C]
            ; => 6
        """:
            #=======================================================
            let doRepeat = hadAttr("repeated")

            var sz = x.a.len
            if checkAttr("by"):
                if aBy.i > 0 and aBy.i < sz:
                    sz = aBy.i

            if hadAttr("count"):
                push(countCombinations(x.a, sz, doRepeat))
            else:
                push(newBlock(getCombinations(x.a, sz, doRepeat).map((
                        z)=>newBlock(z))))


    # TODO(Collections/contains?) add new `.key` option?
    #  this would allow us to check whether the given dictionary contains a specific key
    #  instead of a value, which is the default way `contains?` works right now with dictionaries
    #  labels: library, enhancement, open discussion
    builtin "contains?",
        alias       = unaliased,
        op          = opNop,
        rule        = PrefixPrecedence,
        description = "check if collection contains given value",
        args        = {
            "collection": {String, Block, Range, Dictionary},
            "value"     : {Any}
        },
        attrs       = {
            "at"    : ({Integer}, "check at given location within collection"),
            "deep"    : ({Logical}, "searches recursively in deep for a value.")
        },
        returns     = {Logical},
        example     = """
            arr: [1 2 3 4]

            contains? arr 5             ; => false
            contains? arr 2             ; => true
            ..........
            user: #[
                name: "John"
                surname: "Doe"
            ]

            contains? dict "John"       ; => true
            contains? dict "Paul"       ; => false

            contains? keys dict "name"  ; => true
            ..........
            contains? "hello" "x"       ; => false
            contains? "hello" `h`       ; => true
            ..........
            contains?.at:1 "hello" "el" ; => true
            contains?.at:4 "hello" `o`  ; => true
            ..........
            print contains?.at:2 ["one" "two" "three"] "two"
            ; false

            print contains?.at:1 ["one" "two" "three"] "two"
            ; true
            ..........
            print contains?.deep [1 2 4 [3 4 [5 6] 7] 8 [9 10]] 6
            ; true
            ..........
            user: #[ 
                name: "John" surname: "Doe"
                mom: #[ name: "Jane" surname: "Doe" ]
            ]
            
            print contains?.deep user "Jane"
            ; true
        """:
            #=======================================================
            if checkAttr("at"):
                let at = aAt.i
                case xKind:
                    of String:
                        if yKind == Regex:
                            push(newLogical(x.s.contains(y.rx, at)))
                        elif yKind == Char:
                            push(newLogical(toRunes(x.s)[at] == y.c))
                        else:
                            push(newLogical(x.s.continuesWith(y.s, at)))
                    of Block:
                        push(newLogical(x.a[at] == y))
                    of Range:
                        push(newLogical(x.rng[at] == y))
                    of Dictionary:
                        let values = toSeq(x.d.values)
                        push(newLogical(values[at] == y))
                    else:
                        discard
            else:
                case xKind:
                    of String:
                        if yKind == Regex:
                            push(newLogical(x.s.contains(y.rx)))
                        elif yKind == Char:
                            push(newLogical($(y.c) in x.s))
                        else:
                            push(newLogical(y.s in x.s))
                    of Block:
                        if hadAttr("deep"):
                            push newLogical(x.a.inNestedBlock(y))
                        else:
                            push(newLogical(y in x.a))
                    of Range:
                        push(newLogical(y in x.rng))
                    of Dictionary:
                        if hadAttr("deep"):
                            let values: ValueArray = x.d.getValuesinDeep()
                            push newLogical(y in values)
                        else:
                            let values = toSeq(x.d.values)
                            push(newLogical(y in values))
                    else:
                        discard

    # TODO(Collections/couple) should work with in-place Literals
    #  labels: library, enhancement
    builtin "couple",
        alias       = unaliased,
        op          = opNop,
        rule        = PrefixPrecedence,
        description = "get combination of elements in given collections as array of tuples",
        args        = {
            "collectionA"   : {Block},
            "collectionB"   : {Block}
        },
        attrs       = NoAttrs,
        returns     = {Block},
        example     = """
            couple ["one" "two" "three"] [1 2 3]
            ; => [[1 "one"] [2 "two"] [3 "three"]]
        """:
            #=======================================================
            push(newBlock(zip(x.a, y.a).map((z)=>newBlock(@[z[0], z[1]]))))

    builtin "decouple",
        alias       = unaliased,
        op          = opNop,
        rule        = PrefixPrecedence,
        description = "get tuple of collections from a coupled collection of tuples",
        args        = {
            "collection": {Block, Literal}
        },
        attrs       = NoAttrs,
        returns     = {Block},
        example     = """
            c: couple ["one" "two" "three"] [1 2 3]
            ; c: [[1 "one"] [2 "two"] [3 "three"]]

            decouple c
            ; => ["one" "two" "three"] [1 2 3]
        """:
            #=======================================================
            if xKind == Literal:
                ensureInPlace()
                let res = unzip(InPlaced.a.map((w)=>(w.a[0], w.a[1])))
                InPlaced.a = @[newBlock(res[0]), newBlock(res[1])]
            else:
                let res = unzip(x.a.map((z)=>(z.a[0], z.a[1])))
                push(newBlock(@[newBlock(res[0]), newBlock(res[1])]))

    builtin "drop",
        alias       = unaliased,
        op          = opNop,
        rule        = PrefixPrecedence,
        description = "drop first *number* of elements from given collection and return the remaining ones",
        args        = {
            "collection": {String, Block, Literal},
            "number"    : {Integer}
        },
        attrs       = NoAttrs,
        returns     = {String, Block, Nothing},
        example     = """
            str: drop "some text" 5
            print str                     ; text
            ..........
            arr: 1..10
            drop 'arr 3                   ; arr: [4 5 6 7 8 9 10]
        """:
            #=======================================================
            if xKind == Literal:
                ensureInPlace()
                if InPlaced.kind == String:
                    InPlaced.s = InPlaced.s[y.i..^1]
                elif InPlaced.kind == Block:
                    if InPlaced.a.len > 0:
                        InPlaced.a = InPlaced.a[y.i..^1]
            else:
                if xKind == String:
                    push(newString(x.s[y.i..^1]))
                elif xKind == Block:
                    if x.a.len == 0: push(newBlock())
                    else: push(newBlock(x.a[y.i..^1]))

    builtin "empty",
        alias       = unaliased,
        op          = opNop,
        rule        = PrefixPrecedence,
        description = "empty given collection",
        args        = {
            "collection": {Literal}
        },
        attrs       = NoAttrs,
        returns     = {Nothing},
        example     = """
            a: [1 2 3]
            empty 'a              ; a: []
            ..........
            str: "some text"
            empty 'str            ; str: ""
        """:
            #=======================================================
            ensureInPlace()
            case InPlaced.kind:
                of String: InPlaced.s = ""
                of Block: InPlaced.a = @[]
                of Dictionary: InPlaced.d = initOrderedTable[string, Value]()
                else: discard

    builtin "empty?",
        alias       = unaliased,
        op          = opNop,
        rule        = PrefixPrecedence,
        description = "check if given collection is empty",
        args        = {
            "collection": {String, Block, Dictionary, Null}
        },
        attrs       = NoAttrs,
        returns     = {Logical},
        example     = """
            empty? ""             ; => true
            empty? []             ; => true
            empty? #[]            ; => true

            empty? [1 "two" 3]    ; => false
        """:
            #=======================================================
            case xKind:
                of Null: push(VTRUE)
                of String: push(newLogical(x.s == ""))
                of Block:
                    push(newLogical(x.a.len == 0))
                of Dictionary: push(newLogical(x.d.len == 0))
                else: discard

    builtin "extend",
        alias       = unaliased,
        op          = opNop,
        rule        = PrefixPrecedence,
        description = "get new dictionary by merging given ones",
        args        = {
            "parent"    : {Dictionary, Literal},
            "additional": {Dictionary}
        },
        attrs       = NoAttrs,
        returns     = {Dictionary},
        example     = """
            person: #[ name: "john" surname: "doe" ]

            print extend person #[ age: 35 ]
            ; [name:john surname:doe age:35]
        """:
            #=======================================================
            if xKind == Literal:
                ensureInPlace()
                for k, v in pairs(y.d):
                    InPlaced.d[k] = v
            else:
                var res = copyValue(x)
                for k, v in pairs(y.d):
                    res.d[k] = v

                push(res)

    builtin "first",
        alias       = unaliased,
        op          = opNop,
        rule        = PrefixPrecedence,
        description = "return the first item of the given collection",
        args        = {
            "collection": {String, Block, Range}
        },
        attrs       = {
            "n"     : ({Integer}, "get first *n* items")
        },
        returns     = {Any, Null},
        example     = """
            print first "this is some text"       ; t
            print first ["one" "two" "three"]     ; one
            ..........
            print first.n:2 ["one" "two" "three"] ; one two
        """:
            #=======================================================
            if checkAttr("n"):
                if xKind == String:
                    if x.s.len == 0: push(newString(""))
                    else: push(newString(x.s[0..aN.i-1]))
                elif xKind == Range:
                    var res: ValueArray = newSeq[Value](aN.i)
                    var i = 0
                    for item in items(x.rng):
                        res[i] = item
                        i += 1
                        if i == aN.i: break
                    push(newBlock(res))
                else:
                    if x.a.len == 0: push(newBlock())
                    else: push(newBlock(x.a[0..aN.i-1]))
            else:
                if xKind == String:
                    if x.s.len == 0: push(VNULL)
                    else: push(newChar(x.s.runeAt(0)))
                elif xKind == Range:
                    push(x.rng[0])
                else:
                    if x.a.len == 0: push(VNULL)
                    else: push(x.a[0])

    builtin "flatten",
        alias       = unaliased,
        op          = opNop,
        rule        = PrefixPrecedence,
        description = "flatten given collection by eliminating nested blocks",
        args        = {
            "collection": {Block, Literal},
        },
        attrs       = {
            "once"  : ({Logical}, "do not perform recursive flattening")
        },
        returns     = {Block},
        example     = """
            arr: [[1 2 3] [4 5 6]]
            print flatten arr
            ; 1 2 3 4 5 6
            ..........
            arr: [[1 2 3] [4 5 6]]
            flatten 'arr
            ; arr: [1 2 3 4 5 6]
            ..........
            flatten [1 [2 3] [4 [5 6]]]
            ; => [1 2 3 4 5 6]
            ..........
            flatten.once [1 [2 3] [4 [5 6]]]
            ; => [1 2 3 4 [5 6]]
        """:
            #=======================================================
            if xKind == Literal:
                ensureInPlace()
                SetInPlace(InPlaced.flattened(once = hadAttr("once")))
            else:
                push(newBlock(x.a).flattened(once = hadAttr("once")))

    builtin "get",
        alias       = unaliased,
        op          = opGet,
        rule        = PrefixPrecedence,
        description = "get collection's item by given index",
        args        = {
            "collection": {String, Block, Range, Dictionary, Object, Store, Date, Binary, Bytecode},
            "index"     : {Any}
        },
        attrs       = NoAttrs,
        returns     = {Any},
        example     = """
            user: #[
                name: "John"
                surname: "Doe"
            ]

            print user\name               ; John

            print get user 'surname       ; Doe
            print user\surname            ; Doe
            ..........
            arr: ["zero" "one" "two"]

            print arr\1                   ; one

            print get arr 2               ; two
            y: 2
            print arr\[y]                 ; two
            ..........
            str: "Hello world!"

            print str\0                   ; H

            print get str 1               ; e
            z: 0
            print str\[z+1]               ; e
            print str\[0..4]              ; Hello
        """:
            #=======================================================
            case xKind:
                of Block:
                    if likely(yKind==Integer):
                        push(GetArrayIndex(x.a, y.i))
                    else:
                        let rLen = y.rng.len
                        var res: ValueArray = newSeq[Value](rLen)
                        var i = 0
                        for item in items(y.rng):
                            res[i] = GetArrayIndex(x.a, item.i)
                            i += 1
                        push(newBlock(res))
                of Range:
                    if likely(yKind==Integer):
                        push(x.rng[y.i])
                    else:
                        let rLen = y.rng.len
                        var res: ValueArray = newSeq[Value](rLen)
                        var i = 0
                        for item in items(y.rng):
                            res[i] = x.rng[item.i]
                            i += 1
                        push(newBlock(res))
                of Binary:
                    push(newInteger(int(x.n[y.i])))
                of Bytecode:
                    if y.s == "data":
                        push(newBlock(x.trans.constants))
                    elif y.s == "code":
                        push(newBlock(x.trans.instructions.map((w) =>
                                newInteger(int(w)))))
                    else:
                        push(VNULL)
                of Dictionary:
                    case yKind:
                        of String, Word, Literal, Label:
                            push(GetKey(x.d, y.s))
                        else:
                            push(GetKey(x.d, $(y)))
                of Object:
                    case yKind:
                        of String, Word, Literal, Label:
                            push(GetKey(x.o, y.s))
                        else:
                            push(GetKey(x.o, $(y)))
                of Store:
                    when not defined(WEB):
                        case yKind:
                            of String, Word, Literal, Label:
                                push(getStoreKey(x.sto, y.s))
                            else:
                                push(getStoreKey(x.sto, $(y)))
                of String:
                    if likely(yKind==Integer):
                        push(newChar(x.s.runeAtPos(y.i)))
                    else:
                        let rLen = y.rng.len
                        var res: seq[Rune] = newSeq[Rune](rLen)
                        var i = 0
                        for item in items(y.rng):
                            res[i] = x.s.runeAtPos(item.i)
                            i += 1
                        push(newString($(res)))
                of Date:
                    push(GetKey(x.e, y.s))
                else: discard


    # TODO(Collections/in?) add new `.key` option?
    #  same as with `contains?`
    #  labels: library, enhancement, open discussion
    builtin "in?",
        alias       = unaliased,
        op          = opNop,
        rule        = PrefixPrecedence,
        description = "check if value exists in given collection",
        args        = {
            "value"     : {Any},
            "collection": {String, Block, Range, Dictionary}
        },
        attrs       = {
            "at"    : ({Integer}, "check at given location within collection"),
            "deep"    : ({Logical}, "searches recursively in deep for a value.")
        },
        returns     = {Logical},
        example     = """
            arr: [1 2 3 4]

            in? 5 arr             ; => false
            in? 2 arr             ; => true
            ..........
            user: #[
                name: "John"
                surname: "Doe"
            ]

            in? "John" dict       ; => true
            in? "Paul" dict       ; => false

            in? "name" keys dict  ; => true
            ..........
            in? "x" "hello"       ; => false
            in? `h` "hello"       ; => true
            ..........
            in?.at:1 "el" "hello" ; => true
            in?.at:4 `o` "hello"  ; => true
            ..........
            print in?.at:2 "two" ["one" "two" "three"]
            ; false

            print in?.at:1 "two" ["one" "two" "three"]
            ; true
            ..........
            print in?.deep 6 [1 2 4 [3 4 [5 6] 7] 8 [9 10]]
            ; true
            ..........
            user: #[ 
                name: "John" surname: "Doe"
                mom: #[ name: "Jane" surname: "Doe" ]
            ]
            
            print in?.deep "Jane" user
            ; true
        """:
            #=======================================================
            if checkAttr("at"):
                let at = aAt.i
                case yKind:
                    of String:
                        if xKind == Regex:
                            push(newLogical(y.s.contains(x.rx, at)))
                        elif xKind == Char:
                            push(newLogical(toRunes(y.s)[at] == x.c))
                        else:
                            push(newLogical(y.s.continuesWith(x.s, at)))
                    of Block:
                        push(newLogical(y.a[at] == x))
                    of Range:
                        push(newLogical(y.rng[at] == x))
                    of Dictionary:
                        let values = toSeq(y.d.values)
                        push(newLogical(values[at] == x))
                    else:
                        discard
            else:
                case yKind:
                    of String:
                        if xKind == Regex:
                            push(newLogical(y.s.contains(x.rx)))
                        elif xKind == Char:
                            push(newLogical($(x.c) in y.s))
                        else:
                            push(newLogical(x.s in y.s))
                    of Block:
                        if hadAttr("deep"):
                            push newLogical(y.a.inNestedBlock(x))
                        else:
                            push(newLogical(x in y.a))
                    of Range:
                        push(newLogical(x in y.rng))
                    of Dictionary:
                        if hadAttr("deep"):
                            let values: ValueArray = y.d.getValuesinDeep()
                            push newLogical(x in values)
                        else:
                            let values = toSeq(y.d.values)
                            push(newLogical(x in values))
                    else:
                        discard

    # TODO(Collections/index) add `.from:` & `.to:` options to search in range
    #  The two options don't have to be used at the same time. For example:
    #  - just setting `.from:` will search from given index to the end
    #  - just setting `.to:` will search from the beginning to given index
    #  and so on...
    #  use case: https://rosettacode.org/wiki/Text_between
    #  labels: library, enhancement
    builtin "index",
        alias       = unaliased,
        op          = opNop,
        rule        = PrefixPrecedence,
        description = "return first index of value in given collection",
        args        = {
            "collection": {String, Block, Range, Dictionary},
            "value"     : {Any}
        },
        attrs       = NoAttrs,
        returns     = {Integer, String, Null},
        example     = """
            ind: index "hello" "e"
            print ind                 ; 1
            ..........
            print index [1 2 3] 3     ; 2
            ..........
            type index "hello" "x"
            ; :null
        """:
            #=======================================================
            case xKind:
                of String:
                    let indx = x.s.find(y.s)
                    if indx != -1: push(newInteger(indx))
                    else: push(VNULL)
                of Block:
                    let indx = x.a.find(y)
                    if indx != -1: push(newInteger(indx))
                    else: push(VNULL)
                of Range:
                    let indx = x.rng.find(y)
                    if indx != -1: push(newInteger(indx))
                    else: push(VNULL)
                of Dictionary:
                    var found = false
                    for k, v in pairs(x.d):
                        if v == y:
                            push(newString(k))
                            found = true
                            break

                    if not found:
                        push(VNULL)
                else: discard

    # TODO(Collections/insert) add new `.many` option?
    #  or something similar - the name doesn't have to be this one
    #  basically, the idea would allow us to do something like:
    #  `insert.many [1 4 5 6] 1 [2 3]` and get back `[1 2 3 4 5 6]`
    #  labels: library, enhancement, open discussion 
    builtin "insert",
        alias       = unaliased,
        op          = opNop,
        rule        = PrefixPrecedence,
        description = "insert value in collection at given index",
        args        = {
            "collection": {String, Block, Dictionary, Literal},
            "index"     : {Integer, String},
            "value"     : {Any}
        },
        attrs       = NoAttrs,
        returns     = {String, Block, Dictionary, Nothing},
        example     = """
            insert [1 2 3 4] 0 "zero"
            ; => ["zero" 1 2 3 4]

            print insert "heo" 2 "ll"
            ; hello
            ..........
            dict: #[
                name: John
            ]

            insert 'dict 'name "Jane"
            ; dict: [name: "Jane"]
        """:
            #=======================================================
            if xKind == Literal:
                ensureInPlace()
                case InPlaced.kind:
                    of String: 
                        if zKind==String: 
                            InPlaced.s.insert(z.s, y.i)
                        else:
                            InPlaced.s.insert($(z.c), y.i)
                    of Block: InPlaced.a.insert(z, y.i)
                    of Dictionary:
                        InPlaced.d[y.s] = z
                    else: discard
            else:
                case xKind:
                    of String:
                        var copied = x.s
                        if zKind==String:
                            copied.insert(z.s, y.i)
                        else:
                            copied.insert($(z.c), y.i)
                        push(newString(copied))
                    of Block:
                        var copied = x.a
                        copied.insert(z, y.i)
                        push(newBlock(copied))
                    of Dictionary:
                        var copied = x.d
                        copied[y.s] = z
                        push(newDictionary(copied))
                    else: discard

    builtin "key?",
        alias       = unaliased,
        op          = opNop,
        rule        = PrefixPrecedence,
        description = "check if collection contains given key",
        args        = {
            "collection": {Dictionary, Object},
            "key"       : {Any}
        },
        attrs       = NoAttrs,
        returns     = {Logical},
        example     = """
            user: #[
                name: "John"
                surname: "Doe"
            ]

            key? user 'age            ; => false
            if key? user 'name [
                print ["Hello" user\name]
            ]
            ; Hello John
        """:
            #=======================================================
            var needle: string
            if yKind == String: needle = y.s
            else: needle = $(y)

            if xKind == Dictionary:
                push(newLogical(x.d.hasKey(needle)))
            else:
                push(newLogical(x.o.hasKey(needle)))

    builtin "keys",
        alias       = unaliased,
        op          = opNop,
        rule        = PrefixPrecedence,
        description = "get list of keys for given collection",
        args        = {
            "dictionary": {Dictionary, Object}
        },
        attrs       = NoAttrs,
        returns     = {Block},
        example     = """
            user: #[
                name: "John"
                surname: "Doe"
            ]

            keys user
            => ["name" "surname"]
        """:
            #=======================================================
            var s: seq[string]
            if xKind == Dictionary:
                s = toSeq(x.d.keys)
            else:
                s = toSeq(x.o.keys)

            push(newStringBlock(s))

    builtin "last",
        alias       = unaliased,
        op          = opNop,
        rule        = PrefixPrecedence,
        description = "return the last item of the given collection",
        args        = {
            "collection": {String, Block, Range}
        },
        attrs       = {
            "n"     : ({Integer}, "get last *n* items")
        },
        returns     = {Any, Null},
        example     = """
            print last "this is some text"       ; t
            print last ["one" "two" "three"]     ; three
            ..........
            print last.n:2 ["one" "two" "three"] ; two three
        """:
            #=======================================================
            if checkAttr("n"):
                if xKind == String:
                    if x.s.len == 0: push(newString(""))
                    else: push(newString(x.s[x.s.len-aN.i..^1]))
<<<<<<< HEAD
<<<<<<< HEAD
                elif xKind == Range:
                    let items = toSeq(x.rng.items)
                    push(newBlock(items[x.rng.len-aN.i..^1]))
=======
                elif x.kind == Range:
=======
                elif xKind == Range:
>>>>>>> a58fb03a
                    if x.rng.infinite:
                        push(newFloating(Inf))
                    else:
                        if aN.i == 1 or aN.i == 0:
                            push(x.rng[x.rng.len, true])
                        else:
                            push(newRange(x.rng[x.rng.len-aN.i..x.rng.len, true]))
>>>>>>> 085e8a63e517c91ee5eb0ca99f5af30a951cf8d4
                else:
                    if x.a.len == 0: push(newBlock())
                    else: push(newBlock(x.a[x.a.len-aN.i..^1]))
            else:
                if xKind == String:
                    if x.s.len == 0: push(VNULL)
                    else: push(newChar(toRunes(x.s)[^1]))
<<<<<<< HEAD
<<<<<<< HEAD
                elif xKind == Range:
                    let items = toSeq(x.rng.items)
                    push(items[x.rng.len-1])
=======
                elif x.kind == Range:
=======
                elif xKind == Range:
>>>>>>> a58fb03a
                    if x.rng.infinite:
                        push(newFloating(Inf))
                    else:
                        push(x.rng[x.rng.len, true])
>>>>>>> 085e8a63e517c91ee5eb0ca99f5af30a951cf8d4
                else:
                    if x.a.len == 0: push(VNULL)
                    else: push(x.a[x.a.len-1])

    builtin "max",
        alias       = unaliased,
        op          = opNop,
        rule        = PrefixPrecedence,
        description = "get maximum element in given collection",
        args        = {
            "collection": {Block,Range}
        },
        attrs       = {
            "index" : ({Logical}, "retrieve index of maximum element"),
        },
        returns     = {Any, Null},
        example     = """
            print max [4 2 8 5 1 9]       ; 9
        """:
            #=======================================================
            let withIndex = hadAttr("index")

            if xKind==Range:
                let (maxIndex, maxElement) = max(x.rng)
                if withIndex: push(newInteger(maxIndex))
                else: push(maxElement)
            else:
                if x.a.len == 0: push(VNULL)
                else:
                    var maxElement = x.a[0]
                    if withIndex:
                        var maxIndex = 0
                        var i = 1
                        while i < x.a.len:
                            if (x.a[i] > maxElement):
                                maxElement = x.a[i]
                                maxIndex = i
                            inc(i)

                        push(newInteger(maxIndex))
                    else:
                        var i = 1
                        while i < x.a.len:
                            if (x.a[i] > maxElement):
                                maxElement = x.a[i]
                            inc(i)

                        push(maxElement)

    builtin "min",
        alias       = unaliased,
        op          = opNop,
        rule        = PrefixPrecedence,
        description = "get minimum element in given collection",
        args        = {
            "collection": {Block,Range}
        },
        attrs       = {
            "index" : ({Logical}, "retrieve index of minimum element"),
        },
        returns     = {Any, Null},
        example     = """
            print min [4 2 8 5 1 9]       ; 1
        """:
            #=======================================================
            let withIndex = hadAttr("index")

            if xKind==Range:
                let (minIndex, minElement) = min(x.rng)
                if withIndex: push(newInteger(minIndex))
                else: push(minElement)
            else:
                if x.a.len == 0: push(VNULL)
                else:
                    var minElement = x.a[0]
                    var minIndex = 0
                    if withIndex:
                        var i = 1
                        while i < x.a.len:
                            if (x.a[i] < minElement):
                                minElement = x.a[i]
                                minIndex = i
                            inc(i)

                        push(newInteger(minIndex))
                    else:
                        var i = 1
                        while i < x.a.len:
                            if (x.a[i] < minElement):
                                minElement = x.a[i]
                            inc(i)

                        push(minElement)

    builtin "one?",
        alias       = unaliased, 
        op          = opNop,
        rule        = PrefixPrecedence,
        description = "check if given number or collection size is one",
        args        = {
            "number"    : {Integer,Floating,String,Block,Range,Dictionary,Object,Null},
        },
        attrs       = NoAttrs,
        returns     = {Logical},
        example     = """
            one? 5              ; => false
            one? 4-3            ; => true
            ..........
            one? 1.0            ; => true
            one? 0.0            ; => false
            ..........
            items: ["apple"]
            one? items          ; => true

            items: [1 2 3]
            one? items          ; => false
            ..........
            one? ø              ; => false
        """:
            #=======================================================
            case xKind:
                of Integer:
                    if x.iKind == BigInteger:
                        when defined(WEB):
                            push(newLogical(x.bi==big(1)))
                        elif not defined(NOGMP):
                            push(newLogical(x.bi==newInt(1)))
                    else:
                        push(newLogical(x == I1))
                of Floating:
                    push(newLogical(x == F1))
                of String:
                    push(newLogical(runeLen(x.s) == 1))
                of Block:
                    push(newLogical(x.a.len == 1))
                of Range:
                    push(newLogical(x.rng.len == 1))
                of Dictionary:
                    push(newLogical(x.d.len == 1))
                of Object:
                    push(newLogical(x.o.len == 1))
                else:
                    push(VFALSE)

    builtin "permutate",
        alias       = unaliased,
        op          = opNop,
        rule        = PrefixPrecedence,
        description = "get all possible permutations of the elements in given collection",
        args        = {
            "collection": {Block}
        },
        attrs       = {
            "by"        : ({Integer}, "define size of each set"),
            "repeated"  : ({Logical}, "allow for permutations with repeated elements"),
            "count"     : ({Logical}, "just count the number of permutations")
        },
        returns     = {Block},
        example     = """
            permutate [A B C]
            ; => [[A B C] [A C B] [B A C] [B C A] [C A B] [C B A]]

            permutate.repeated [A B C]
            ; => [[A A A] [A A B] [A A C] [A B A] [A B B] [A B C] [A C A] [A C B] [A C C] [B A A] [B A B] [B A C] [B B A] [B B B] [B B C] [B C A] [B C B] [B C C] [C A A] [C A B] [C A C] [C B A] [C B B] [C B C] [C C A] [C C B] [C C C]]
            ..........
            permutate.by:2 [A B C]
            ; => [[A B] [A C] [B A] [B C] [C A] [C B]]

            permutate.repeated.by:2 [A B C]
            ; => [[A A] [A B] [A C] [B A] [B B] [B C] [C A] [C B] [C C]]
            ..........
            permutate.count [A B C]
            ; => 6

            permutate.count.repeated.by:2 [A B C]
            ; => 9
        """:
            #=======================================================
            let doRepeat = hadAttr("repeated")

            var sz = x.a.len
            if checkAttr("by"):
                if aBy.i > 0 and aBy.i < sz:
                    sz = aBy.i

            if hadAttr("count"):
                push(countPermutations(x.a, sz, doRepeat))
            else:
                push(newBlock(getPermutations(x.a, sz, doRepeat).map((
                        z)=>newBlock(z))))

    builtin "prepend",
        alias       = unaliased,
        op          = opNop,
        rule        = PrefixPrecedence,
        description = "prepend value to given collection",
        args        = {
            "collection": {String, Char, Block, Binary, Literal},
            "value"     : {Any}
        },
        attrs       = NoAttrs,
        returns     = {String, Block, Binary, Nothing},
        example     = """
        """:
            #=======================================================
            if xKind == Literal:
                ensureInPlace()
                if InPlaced.kind == String:
                    if yKind == String:
                        InPlaced.s.insert(y.s, 0)
                    elif yKind == Char:
                        InPlaced.s.insert($(y.c), 0)
                elif InPlaced.kind == Char:
                    if yKind == String:
                        SetInPlace(newString(y.s & $(InPlaced.c)))
                    elif yKind == Char:
                        SetInPlace(newString($(y.c) & $(InPlaced.c)))
                elif InPlaced.kind == Binary:
                    if yKind == Binary:
                        InPlaced.n.insert(y.n, 0)
                    elif yKind == Integer:
                        InPlaced.n.insert(numberToBinary(y.i), 0)
                else:
                    if yKind == Block:
                        InPlaced.prependInPlace(y)
                    else:
                        InPlaced.a.insert(y, 0)
            else:
                if xKind == String:
                    if yKind == String:
                        push(newString(y.s & x.s))
                    elif yKind == Char:
                        push(newString($(y.c) & x.s))
                elif xKind == Char:
                    if yKind == String:
                        push(newString(y.s & $(x.c)))
                    elif yKind == Char:
                        push(newString($(y.c) & $(x.c)))
                elif xKind == Binary:
                    if yKind == Binary:
                        push(newBinary(y.n & x.n))
                    elif yKind == Integer:
                        push(newBinary(numberToBinary(y.i) & x.n))
                else:
                    if yKind==Block:
                        push newBlock(prepend(x, y))
                    else:
                        push newBlock(prepend(x, y, singleValue=true))

    # TODO(Collections/remove) is `.index` broken?
    #  Example: `remove.index 3 'a, debug a`
    #  labels: library, bug
    builtin "remove",
        alias       = doubleminus,
        op          = opNop,
        rule        = InfixPrecedence,
        description = "remove value from given collection",
        args        = {
            "collection": {String, Block, Dictionary, Literal},
            "value"     : {Any}
        },
        attrs       = {
            "key"       : ({Logical}, "remove dictionary key"),
            "once"      : ({Logical}, "remove only first occurence"),
            "index"     : ({Logical}, "remove specific index"),
            "prefix"    : ({Logical}, "remove first matching prefix from string"),
            "suffix"    : ({Logical}, "remove first matching suffix from string"),
            "instance"  : ({Logical}, "remove an instance of a block, instead of its elements.")
        },
        returns     = {String, Block, Dictionary, Nothing},
        example     = """
            remove "hello" "l"        ; => "heo"
            print "hello" -- "l"      ; heo
            ..........
            str: "mystring"
            remove 'str "str"
            print str                 ; mying
            ..........
            print remove.once "hello" "l"
            ; helo
            
            ; Remove each element of given block from collection once
            remove.once  [1 2 [1 2] 3 4 1 2 [1 2] 3 4]  [1 2]
            ; [[1 2] 3 4 1 2 [1 2] 3 4]
            ..........
            remove [1 2 3 4] 4        ; => [1 2 3]
            ..........
            remove.instance [1 [6 2] 5 3 [6 2] 4 5 6] [6 2]  ; => [1 5 3 4 5 6]
            remove.instance.once [1 [6 2] 5 3 [6 2] 4 5 6] [6 2]  ; => [1 5 3 [6 2] 4 5 6]
        """:
            #=======================================================
            if xKind == Literal:
                ensureInPlace()
                if InPlaced.kind == String:
                    if (hadAttr("once")):
                        if yKind == String:
                            SetInPlace(newString(InPlaced.s.removeFirst(y.s)))
                        else:
                            SetInPlace(newString(InPlaced.s.removeFirst($(y.c))))
                    elif (hadAttr("prefix")):
                        InPlaced.s.removePrefix(y.s)
                    elif (hadAttr("suffix")):
                        InPlaced.s.removeSuffix(y.s)
                    else:
                        SetInPlace(newString(InPlaced.s.removeAll(y)))
                elif InPlaced.kind == Block:
                    if yKind == Block and hadAttr("instance"):
                        if hadAttr("once"):
                            InPlaced.a = InPlaced.a.removeFirstInstance(y)
                        else:
                            InPlaced.a = Inplaced.a.removeAllInstances(y)
                    elif (hadAttr("once")):
                        SetInPlace(newBlock(InPlaced.a.removeFirst(y)))
                    elif (hadAttr("index")):
                        # TODO(General) All `SetInPlace` or `InPlace=` that change the type of object should be changed
                        #  It doesn't work when in-place changing passed parameters to a function
                        #  The above is mostly a hack to get around this
                        #  labels: bug, critical, vm
                        InPlaced.a = InPlaced.a.removeByIndex(y.i)
                        #SetInPlace(newBlock(InPlaced.a.removeByIndex(y.i)))
                    else:
                        SetInPlace(newBlock(InPlaced.a.removeAll(y)))
                elif InPlaced.kind == Dictionary:
                    let key = (hadAttr("key"))
                    if (hadAttr("once")):
                        SetInPlace(newDictionary(InPlaced.d.removeFirst(y, key)))
                    else:
                        SetInPlace(newDictionary(InPlaced.d.removeAll(y, key)))
            else:
                if xKind == String:
                    if (hadAttr("once")):
                        if yKind == String:
                            push(newString(x.s.removeFirst(y.s)))
                        else:
                            push(newString(x.s.removeFirst($(y.c))))
                    elif (hadAttr("prefix")):
                        var ret = x.s
                        ret.removePrefix(y.s)
                        push(newString(ret))
                    elif (hadAttr("suffix")):
                        var ret = x.s
                        ret.removeSuffix(y.s)
                        push(newString(ret))
                    else:
                        push(newString(x.s.removeAll(y)))
                elif xKind == Block:
                    if yKind == Block and hadAttr("instance"):
                        if hadAttr("once"):
                            push(newBlock(x.a.removeFirstInstance(y)))
                        else:
                            push(newBlock(x.a.removeAllInstances(y)))
                    elif (hadAttr("once")):
                        push(newBlock(x.a.removeFirst(y)))
                    elif (hadAttr("index")):
                        push(newBlock(x.a.removeByIndex(y.i)))
                    else:
                        push(newBlock(x.a.removeAll(y)))
                elif xKind == Dictionary:
                    let key = (hadAttr("key"))
                    if (hadAttr("once")):
                        push(newDictionary(x.d.removeFirst(y, key)))
                    else:
                        push(newDictionary(x.d.removeAll(y, key)))

    builtin "repeat",
        alias       = unaliased,
        op          = opNop,
        rule        = PrefixPrecedence,
        description = "repeat value the given number of times and return new one",
        args        = {
            "value" : {Any, Literal},
            "times" : {Integer}
        },
        attrs       = NoAttrs,
        returns     = {String, Block},
        example     = """
            print repeat "hello" 3
            ; hellohellohello
            ..........
            repeat [1 2 3] 3
            ; => [1 2 3 1 2 3 1 2 3]
            ..........
            repeat 5 3
            ; => [5 5 5]
            ..........
            repeat [[1 2 3]] 3
            ; => [[1 2 3] [1 2 3] [1 2 3]]
        """:
            #=======================================================
            if xKind == Literal:
                ensureInPlace()
                if InPlaced.kind == String:
                    SetInPlace(newString(InPlaced.s.repeat(y.i)))
                elif InPlaced.kind == Block:
                    SetInPlace(newBlock(InPlaced.a.cycle(y.i)))
                else:
                    SetInPlace(newBlock(InPlaced.repeat(y.i)))
            else:
                if xKind == String:
                    push(newString(x.s.repeat(y.i)))
                elif xKind == Block:
                    push(newBlock(safeCycle(x.a, y.i)))
                else:
                    push(newBlock(safeRepeat(x, y.i)))

    builtin "reverse",
        alias       = unaliased,
        op          = opReverse,
        rule        = PrefixPrecedence,
        description = "reverse given collection",
        args        = {
            "collection": {String, Block, Range, Literal}
        },
        attrs       = {
            "exact" : ({Logical}, "make sure the reverse range contains the same elements")
        },
        returns     = {String, Block, Nothing},
        example     = """
            print reverse [1 2 3 4]           ; 4 3 2 1
            print reverse "Hello World"       ; dlroW olleH
            ..........
            str: "my string"
            reverse 'str
            print str                         ; gnirts ym
        """:
            #=======================================================
            proc reverse(s: var string) =
                for i in 0 .. s.high div 2:
                    swap(s[i], s[s.high - i])

            proc reversed(s: string): string =
                result = newString(s.len)
                for i, c in s:
                    result[s.high - i] = c

            let exact = hadAttr("exact")

            if xKind == Literal:
                ensureInPlace()
                if InPlaced.kind == String:
                    InPlaced.s.reverse()
                elif InPlaced.kind == Range:
                    InPlaced.rng = InPlaced.rng.reversed(safe=exact)
                else:
                    InPlaced.a.reverse()
            else:
                if xKind == Block:
                    push(newBlock(x.a.reversed))
                elif xKind == Range:
                    push(newRange(x.rng.reversed(safe=exact)))
                else:
                    push(newString(reversed(x.s)))

    builtin "rotate",
        alias       = unaliased,
        op          = opNop,
        rule        = PrefixPrecedence,
        description = "right-rotate collection by given distance",
        args        = {
            "collection": {String, Block, Literal},
            "distance"  : {Integer}
        },
        attrs       = {
            "left"  : ({Logical}, "left rotation")
        },
        returns     = {String, Block, Nothing},
        example     = """
            rotate [a b c d e] 1            ; => [e a b c d]
            rotate.left [a b c d e] 1       ; => [b c d e a]

            rotate 1..6 4                   ; => [3 4 5 6 1 2]
        """:
            #=======================================================
            let distance = if (not hadAttr("left")): -y.i else: y.i

            if xKind == Literal:
                ensureInPlace()
                if InPlaced.kind == String:
                    InPlaced.s = toSeq(runes(InPlaced.s)).map((w) => $(w))
                                 .rotatedLeft(distance).join("")
                elif InPlaced.kind == Block:
                    InPlaced.a.rotateLeft(distance)
            else:
                if xKind == String:
                    push(newString(toSeq(runes(x.s)).map((w) => $(w))
                                 .rotatedLeft(distance).join("")))
                elif xKind == Block:
                    push(newBlock(x.a.rotatedLeft(distance)))

    builtin "sample",
        alias       = unaliased,
        op          = opNop,
        rule        = PrefixPrecedence,
        description = "get a random element from given collection",
        args        = {
            "collection": {Block,Range}
        },
        attrs       = NoAttrs,
        returns     = {Any, Null},
        example     = """
            sample [1 2 3]        ; (return a random number from 1 to 3)
            print sample ["apple" "appricot" "banana"]
            ; apple
        """:
            #=======================================================
            if xKind == Range:
                let rnd = rand(0..int(x.rng.len-1))
                push(x.rng[rnd])
            else:
                if x.a.len == 0: push(VNULL)
                else: push(sample(x.a))

    # TODO(Collections/set) not working with Bytecode values
    #  example:
    #  ```
    #      bt: to :bytecode [print "hello"]
    #      bt\data\0: "world" ; this has no effect
    #  ```
    #  labels: library, bug
    builtin "set",
        alias       = unaliased,
        op          = opSet,
        rule        = PrefixPrecedence,
        description = "set collection's item at index to given value",
        args        = {
            "collection": {String, Block, Dictionary, Object, Store, Binary, Bytecode},
            "index"     : {Any},
            "value"     : {Any}
        },
        attrs       = NoAttrs,
        returns     = {Nothing},
        example     = """
            myDict: #[
                name: "John"
                age: 34
            ]

            set myDict 'name "Michael"        ; => [name: "Michael", age: 34]
            ..........
            arr: [1 2 3 4]
            set arr 0 "one"                   ; => ["one" 2 3 4]

            arr\1: "dos"                      ; => ["one" "dos" 3 4]

            x: 2
            arr\[x]: "tres"                   ; => ["one" "dos" "tres" 4]
            ..........
            str: "hello"
            str\0: `x`
            print str
            ; xello
        """:
            #=======================================================
            case xKind:
                of Block:
                    SetArrayIndex(x.a, y.i, z)
                of Binary:
                    let bn = numberToBinary(z.i)
                    if bn.len == 1:
                        x.n[y.i] = bn[0]
                    else:
                        for bi, bt in bn:
                            if not (bi+y.i < x.n.len):
                                x.n.add(byte(0))

                            x.n[bi + y.i] = bt
                of Bytecode:
                    if y.s == "data":
                        x.trans.constants = y.a
                    elif y.s == "code":
                        x.trans.instructions = y.a.map((w) => byte(w.i))
                    else:
                        discard
                of Dictionary:
                    case yKind:
                        of String, Word, Literal, Label:
                            x.d[y.s] = z
                        else:
                            x.d[$(y)] = z
                of Object:
                    case yKind:
                        of String, Word, Literal, Label:
                            x.o[y.s] = z
                        else:
                            x.o[$(y)] = z
                of Store:
                    when not defined(WEB):
                        case yKind:
                            of String, Word, Literal, Label:
                                setStoreKey(x.sto, y.s, z)
                            else:
                                setStoreKey(x.sto, $(y), z)
                
                of String:
                    var res: string
                    var idx = 0
                    for r in x.s.runes:
                        if idx != y.i: res.add r
                        else: 
                            if zKind == String: res.add $(z.s[0])
                            else: res.add z.c
                        idx += 1

                    x.s = res
                else: discard

    builtin "shuffle",
        alias       = unaliased,
        op          = opNop,
        rule        = PrefixPrecedence,
        description = "get given collection shuffled",
        args        = {
            "collection": {Block, Literal}
        },
        attrs       = NoAttrs,
        returns     = {Block, Nothing},
        example     = """
            shuffle [1 2 3 4 5 6]         ; => [1 5 6 2 3 4 ]
            ..........
            arr: [2 5 9]
            shuffle 'arr
            print arr                     ; 5 9 2
        """:
            #=======================================================
            if xKind == Literal:
                ensureInPlace()
                InPlaced.a.shuffle()
            else:
                push(newBlock(x.a.dup(shuffle)))
 
    builtin "size",
        alias       = unaliased,
        op          = opSize,
        rule        = PrefixPrecedence,
        description = "get size/length of given collection",
        args        = {
            "collection": {String, Block, Range, Dictionary, Object, Null}
        },
        attrs       = NoAttrs,
        returns     = {Integer, Floating},
        example     = """
            arr: ["one" "two" "three"]
            print size arr                ; 3
            ..........
            dict: #[name: "John", surname: "Doe"]
            print size dict               ; 2
            ..........
            str: "some text"
            print size str                ; 9

            print size "你好!"              ; 3
        """:
            #=======================================================
            if xKind == String:
                push(newInteger(runeLen(x.s)))
            elif xKind == Dictionary:
                push(newInteger(x.d.len))
            elif xKind == Object:
                push(newInteger(x.o.len))
            elif xKind == Range:
                let sz = x.rng.len
                if sz == InfiniteRange: push(newFloating(Inf))
                else: push(newInteger(sz))
            elif xKind == Block:
                push(newInteger(x.a.len))
            else: # Null
                push(newInteger(0))

    builtin "slice",
        alias       = unaliased,
        op          = opNop,
        rule        = PrefixPrecedence,
        description = "get a slice of collection between given indices",
        args        = {
            "collection": {String, Block, Literal},
            "from"      : {Integer},
            "to"        : {Integer}
        },
        attrs       = NoAttrs,
        returns     = {String, Block},
        example     = """
            slice "Hello" 0 3             ; => "Hell"
            ..........
            print slice 1..10 3 4         ; 4 5
        """:
            #=======================================================
            if xKind == Literal:
                ensureInPlace()
                if InPlaced.kind == String:
                    if InPlaced.s.len == 0:
                        SetInPlace newString("")
                    else:
                        if y.i >= 0 and z.i <= InPlaced.s.runeLen:
                            SetInPlace newString Inplaced.s.runeSubStr(y.i, z.i - y.i + 1)
                else:
                    if y.i >= 0 and z.i <= InPlaced.a.len-1:
                        InPlaced.a = InPlaced.a[y.i..z.i]
            elif xKind == String:
                if x.s.len == 0: push(newString(""))
                else:
                    if y.i >= 0 and z.i <= x.s.runeLen:
                        push(newString(x.s.runeSubStr(y.i, z.i-y.i+1)))
                    else:
                        push(newString(""))
            else:
                if y.i >= 0 and z.i <= x.a.len-1:
                    push(newBlock(x.a[y.i..z.i]))
                else:
                    push(newBlock())

    # TODO(Collections/sort) clean rewrite needed
    #  the whole implementation looks like a patchwork of ideas and is not that
    #  easy to debug.
    #  also, there seem to be different types of issues: https://github.com/arturo-lang/arturo/pull/1045#issuecomment-1458960243
    #  labels: library, cleanup

    # TODO(Collection/sort) make sure all options work as expected for Literal values too
    #  see: https://github.com/arturo-lang/arturo/pull/1045#issuecomment-1458960243
    #  labels: library, bug, critical
    builtin "sort",
        alias       = unaliased,
        op          = opNop,
        rule        = PrefixPrecedence,
        description = "sort given block in ascending order",
        args        = {
            "collection": {Block, Dictionary, Literal}
        },
        attrs       = {
            "as"        : ({Literal}, "localized by ISO 639-1 language code"),
            "sensitive" : ({Logical}, "case-sensitive sorting"),
            "descending": ({Logical}, "sort in descending order"),
            "ascii"     : ({Logical}, "sort by ASCII transliterations"),
            "values"    : ({Logical}, "sort dictionary by values"),
            "by"        : ({String, Literal}, "sort array of dictionaries by given key")
        },
        returns     = {Block, Nothing},
        example     = """
            a: [3 1 6]
            print sort a                  ; 1 3 6
            ..........
            print sort.descending a       ; 6 3 1
            ..........
            b: ["one" "two" "three"]
            sort 'b
            print b                       ; one three two
        """:
            #=======================================================
            var sortOrdering = SortOrder.Ascending

            if (hadAttr("descending")):
                sortOrdering = SortOrder.Descending

            if xKind == Block:
                if x.a.len == 0: push(newBlock())
                else:
                    if checkAttr("by"):
                        if x.a.len > 0:
                            var sorted: ValueArray

                            if x.a[0].kind == Dictionary:
                                sorted = x.a.sorted(
                                    proc (v1, v2: Value): int =
                                    cmp(v1.d[aBy.s], v2.d[aBy.s]),
                                            order = sortOrdering)
                            else:
                                sorted = x.a.sorted(
                                    proc (v1, v2: Value): int =
                                    cmp(v1.o[aBy.s], v2.o[aBy.s]),
                                            order = sortOrdering)

                            push(newBlock(sorted))
                        else:
                            push(newDictionary())
                    else:
                        var sortAscii = (hadAttr("ascii"))

                        if checkAttr("as"):
                            push(newBlock(x.a.unisorted(aAs.s,
                                    sensitive = hadAttr("sensitive"),
                                    order = sortOrdering, ascii = sortAscii)))
                        else:
                            if (hadAttr("sensitive")):
                                push(newBlock(x.a.unisorted("en",
                                        sensitive = true, order = sortOrdering,
                                        ascii = sortAscii)))
                            else:
                                if x.a[0].kind == String:
                                    push(newBlock(x.a.unisorted("en",
                                            order = sortOrdering,
                                            ascii = sortAscii)))
                                else:
                                    push(newBlock(x.a.sorted(
                                            order = sortOrdering)))

            elif xKind == Dictionary:
                var sorted = x.d
                var sortAscii = (hadAttr("ascii"))

                if checkAttr("as"):
                    push(newDictionary(sorted.unisorted(aAs.s, 
                        sensitive = hadAttr("sensitive"),
                        order = sortOrdering, 
                        ascii = sortAscii,
                        byValue = hadAttr("values"))))
                else:
                    if (hadAttr("sensitive")):
                        push(newDictionary(sorted.unisorted("en", 
                            sensitive = true,
                            order = sortOrdering, 
                            ascii = sortAscii,
                            byValue = hadAttr("values"))))
                    else:
                        var isString = false
                        for v in values(sorted):
                            if v.kind == String:
                                isString = true
                            break

                        if isString:
                            push(newDictionary(sorted.unisorted("en",
                                order = sortOrdering,
                                ascii = sortAscii,
                                byValue = hadAttr("values"))))
                        else:
                            var res = newOrderedTable[string, Value]()
                            for k, v in sorted.pairs:
                                res[k] = v

                            if hadAttr("values"):
                                res.sort(proc (x, y: (string, Value)): int = 
                                    cmp(x[1], y[1])
                                , order = sortOrdering)
                            else:
                                res.sort(proc (x, y: (string, Value)): int = 
                                    cmp(x[0], y[0])
                                , order = sortOrdering)

                            push(newDictionary(res))

            else:
                ensureInPlace()
                if InPlaced.kind == Block:
                    if InPlaced.a.len > 0:
                        if checkAttr("by"):
                            InPlaced.a.sort(
                                proc (v1, v2: Value): int =
                                cmp(v1.d[aBy.s], v2.d[aBy.s]),
                                        order = sortOrdering)
                        else:               
                            var sortAscii = (hadAttr("ascii"))
                            
                            if checkAttr("as"):
                                InPlaced.a.unisort(aAs.s, sensitive = hadAttr(
                                        "sensitive"), order = sortOrdering, 
                                        ascii = sortAscii)
                            else:
                                if (hadAttr("sensitive")):
                                    InPlaced.a.unisort("en", sensitive = true,
                                            order = sortOrdering, 
                                            ascii = sortAscii)
                                else:
                                    if InPlaced.a[0].kind == String:
                                        InPlaced.a.unisort("en",
                                                order = sortOrdering, 
                                                ascii = sortAscii)
                                    else:
                                        InPlaced.a.sort(order = sortOrdering)
                else:
                    var sortAscii = (hadAttr("ascii"))

                    if checkAttr("as"):
                        InPlaced.d.unisort(aAs.s, 
                            sensitive = hadAttr("sensitive"),
                            order = sortOrdering, 
                            ascii = sortAscii,
                            byValue = hadAttr("values"))
                    else:
                        if (hadAttr("sensitive")):
                            InPlaced.d.unisort("en", 
                                sensitive = true,
                                order = sortOrdering, 
                                ascii = sortAscii,
                                byValue = hadAttr("values"))
                        else:
                            var isString = false
                            for v in values(InPlaced.d):
                                if v.kind == String:
                                    isString = true
                                break

                            if isString:
                                InPlaced.d.unisort("en",
                                    order = sortOrdering,
                                    ascii = sortAscii,
                                    byValue = hadAttr("values"))
                            else:
                                if hadAttr("values"):
                                    InPlaced.d.sort(proc (x, y: (string, Value)): int = 
                                        cmp(x[1], y[1])
                                    , order = sortOrdering)
                                else:
                                    InPlaced.d.sort(proc (x, y: (string, Value)): int = 
                                        cmp(x[0], y[0])
                                    , order = sortOrdering)

    # TODO(Collections/sorted?) doesn't work properly
    #  it should work in an identical way as `sort`
    #  labels: library, enhancement
    builtin "sorted?",
        alias       = unaliased,
        op          = opNop,
        rule        = PrefixPrecedence,
        description = "check if given collection is already sorted",
        args        = {
            "collection": {Block}
        },
        attrs       = {
            "descending": ({Logical}, "check for sorting in ascending order")
        },
        returns     = {Logical},
        example     = """
            sorted? [1 2 3 4 5]         ; => true
            sorted? [4 3 2 1 5]         ; => false
            sorted? [5 4 3 2 1]         ; => false
            ..........
            sorted?.descending [5 4 3 2 1]      ; => true
            sorted?.descending [4 3 2 1 5]      ; => false
            sorted?.descending [1 2 3 4 5]      ; => false
        """:
            #=======================================================
            var ascending = true

            if (hadAttr("descending")):
                ascending = false

            push newLogical(isSorted(x.a, ascending = ascending))


    # TODO(Collections\split) Add better support for unicode strings
    #  Currently, simple split works fine - but using different attributes (at, every, by, etc) doesn't
    #  labels: library,bug

    # TODO(Collections/split) `.by` not working properly with Literal values?
    #  example: ```
    #   b: ["Arnold" "Andreas" "Paul" "Ricard" "Linus" "Yanis" "Helena" "Eva" "Blanca"]
    #   split.every: 3 'b, debug b
    #  ```
    #  labels: library, bug

    builtin "split",
        alias       = unaliased,
        op          = opSplit,
        rule        = PrefixPrecedence,
        description = "split collection to components",
        args        = {
            "collection": {String, Block, Literal}
        },
        attrs       = {
            "words" : ({Logical}, "split string by whitespace"),
            "lines" : ({Logical}, "split string by lines"),
            "by"    : ({String, Regex, Block}, "split using given separator"),
            "at"    : ({Integer}, "split collection at given position"),
            "every" : ({Integer}, "split collection every *n* elements"),
            "path"  : ({Logical}, "split path components in string")
        },
        returns     = {Block, Nothing},
        example     = """
            split "hello"                 ; => [`h` `e` `l` `l` `o`]
            ..........
            split.words "hello world"     ; => ["hello" "world"]
            ..........
            split.every: 2 "helloworld"
            ; => ["he" "ll" "ow" "or" "ld"]
            ..........
            split.at: 4 "helloworld"
            ; => ["hell" "oworld"]
            ..........
            arr: 1..9
            split.at:3 'arr
            ; => [ [1 2 3 4] [5 6 7 8 9] ]
        """:
            #=======================================================
            # TODO(Collections\split) Verify it's working right
            #  labels: library, bug, unit-test, critical
            if xKind == Literal:
                ensureInPlace()
                if InPlaced.kind == String:
                    if (hadAttr("words")):
                        SetInPlace(newStringBlock(strutils.splitWhitespace(InPlaced.s)))
                    elif (hadAttr("lines")):
                        SetInPlace(newStringBlock(InPlaced.s.splitLines()))
                    elif (hadAttr("path")):
                        var strStart = 0
                        var strEnd = 1
                        if InPlaced.s.startsWith(DirSep) or InPlaced.s.startsWith(AltSep):
                            strStart = 1
                        if InPlaced.s.endsWith(DirSep) or InPlaced.s.endsWith(AltSep):
                            strEnd = 2
                        SetInPlace(newStringBlock(InPlaced.s[strStart..^strEnd].split({DirSep,AltSep})))
                    elif checkAttr("by"):
                        if aBy.kind == String:
                            SetInPlace(newStringBlock(InPlaced.s.split(aBy.s)))
                        elif aBy.kind == Regex:
                            SetInPlace(newStringBlock(InPlaced.s.split(aBy.rx)))
                        else:
                            SetInPlace(newStringBlock(toSeq(
                                    InPlaced.s.tokenize(aBy.a.map((k)=>k.s)))))
                    elif checkAttr("at"):
                        SetInPlace(newStringBlock(@[InPlaced.s[0..aAt.i-1],
                                InPlaced.s[aAt.i..^1]]))
                    elif checkAttr("every"):
                        var ret: seq[string]
                        var length = InPlaced.s.len
                        var i = 0
                        
                        while i < length:
                            if i + aEvery.i <= length:
                                ret.add(InPlaced.s[i..i+aEvery.i-1])
                                i += aEvery.i
                            else:
                                ret.add(InPlaced.s[i..^1])
                                i += aEvery.i

                        SetInPlace(newStringBlock(ret))

                    else:
                        SetInPlace(newStringBlock(toSeq(runes(InPlaced.s)).map((w) =>
                                $(w))))
                else:
                    if checkAttr("at"):
                        SetInPlace(newBlock(@[newBlock(InPlaced.a[0..aAt.i]),
                                newBlock(InPlaced.a[aAt.i..^1])]))
                    elif checkAttr("every"):
                        var ret: ValueArray
                        var length = InPlaced.a.len
                        var i = 0

                        while i < length:
                            if i + aEvery.i > length:
                                ret.add(newBlock(InPlaced.a[i..^1]))
                            else:
                                ret.add(newBlock(InPlaced.a[i..i+aEvery.i-1]))
                            i += aEvery.i

                        SetInPlace(newBlock(ret))
                    else: discard

            elif xKind == String:
                if (hadAttr("words")):
                    push(newStringBlock(strutils.splitWhitespace(x.s)))
                elif (hadAttr("lines")):
                    push(newStringBlock(x.s.splitLines()))
                elif (hadAttr("path")):
                    var strStart = 0
                    var strEnd = 1
                    if x.s.startsWith(DirSep) or x.s.startsWith(AltSep):
                        strStart = 1
                    if x.s.endsWith(DirSep) or x.s.endsWith(AltSep):
                        strEnd = 2
                    push(newStringBlock(x.s[strStart..^strEnd].split({DirSep,AltSep})))
                elif checkAttr("by"):
                    if aBy.kind == String:
                        push(newStringBlock(x.s.split(aBy.s)))
                    elif aBy.kind == Regex:
                        push(newStringBlock(x.s.split(aBy.rx)))
                    else:
                        push(newStringBlock(toSeq(x.s.tokenize(aBy.a.map((k)=>k.s)))))
                elif checkAttr("at"):
                    push(newStringBlock(@[x.s[0..aAt.i-1], x.s[aAt.i..^1]]))
                elif checkAttr("every"):
                    var ret: seq[string]
                    var length = x.s.len
                    var i = 0

                    while i < length:
                        if i + aEvery.i <= length:
                            ret.add(x.s[i..i+aEvery.i-1])
                            i += aEvery.i
                        else:
                            ret.add(x.s[i..^1])
                            i += aEvery.i

                    push(newStringBlock(ret))
                
                else:
                    push(newStringBlock(toSeq(runes(x.s)).map((x) => $(x))))
            else:
                if checkAttr("at"):
                    push(newBlock(@[newBlock(x.a[0..aAt.i-1]), newBlock(
                            x.a[aAt.i..^1])]))
                elif checkAttr("every"):
                    var ret: ValueArray
                    var length = x.a.len
                    var i = 0

                    while i < length:
                        if i+aEvery.i > length:
                            ret.add(newBlock(x.a[i..^1]))
                        else:
                            ret.add(newBlock(x.a[i..i+aEvery.i-1]))

                        i += aEvery.i

                    push(newBlock(ret))
                else: push(x)

    builtin "squeeze",
        alias       = unaliased,
        op          = opNop,
        rule        = PrefixPrecedence,
        description = "reduce adjacent elements in given collection",
        args        = {
            "collection": {String, Block, Literal}
        },
        attrs       = NoAttrs,
        returns     = {String, Block, Nothing},
        example     = """
            print squeeze [1 1 2 3 4 2 3 4 4 5 5 6 7]
            ; 1 2 3 4 2 3 4 5 6 7
            ..........
            arr: [4 2 1 1 3 6 6]
            squeeze 'arr            ; a: [4 2 1 3 6]
            ..........
            print squeeze "hello world"
            ; helo world
        """:
            #=======================================================
            if xKind == Literal:
                ensureInPlace()
                if InPlaced.kind == String:
                    var i = 0
                    var ret: string
                    while i < InPlaced.s.len:
                        ret &= $(InPlaced.s[i])
                        while (i+1 < InPlaced.s.len and InPlaced.s[i+1] == InPlaced.s[i]):
                            i += 1
                        i += 1
                    SetInPlace(newString(ret))
                elif InPlaced.kind == Block:
                    var i = 0
                    var ret: ValueArray
                    while i < InPlaced.a.len:
                        ret.add(InPlaced.a[i])
                        while (i+1 < InPlaced.a.len and InPlaced.a[i+1] ==
                                InPlaced.a[i]):
                            i += 1
                        i += 1
                    SetInPlace(newBlock(ret))
            else:
                if xKind == String:
                    var i = 0
                    var ret: string
                    while i < x.s.len:
                        ret &= $(x.s[i])
                        while (i+1 < x.s.len and x.s[i+1] == x.s[i]):
                            i += 1
                        i += 1
                    push(newString(ret))
                elif xKind == Block:
                    var i = 0
                    var ret: ValueArray
                    while i < x.a.len:
                        ret.add(x.a[i])
                        while (i+1 < x.a.len and x.a[i+1] == x.a[i]):
                            i += 1
                        i += 1
                    push(newBlock(ret))

    builtin "take",
        alias       = unaliased,
        op          = opNop,
        rule        = PrefixPrecedence,
        description = "keep first <number> of elements from given collection and return the remaining ones",
        args        = {
            "collection": {String, Block, Range, Literal},
            "number"    : {Integer}
        },
        attrs       = NoAttrs,
        returns     = {String, Block, Nothing},
        example     = """
            str: take "some text" 5
            print str                     ; some
            ..........
            arr: 1..10
            take 'arr 3                   ; arr: [1 2 3]
        """:
            #=======================================================
            var upperLimit = y.i-1
            if xKind == Literal:
                ensureInPlace()
                if InPlaced.kind == String:
                    if x.s.len > 0:
                        if upperLimit > InPlaced.s.len - 1:
                            upperLimit = InPlaced.s.len-1
                        InPlaced.s = InPlaced.s[0..upperLimit]
                elif InPlaced.kind == Block:
                    if InPlaced.a.len > 0:
                        if upperLimit > InPlaced.a.len - 1:
                            upperLimit = InPlaced.a.len-1
                        InPlaced.a = InPlaced.a[0..upperLimit]
                elif InPlaced.kind == Range:
                    var res: ValueArray = newSeq[Value](upperLimit+1)
                    var i = 0
                    for item in items(InPlaced.rng):
                        res[i] = item
                        i += 1
                        if i == upperLimit+1: break
                    InPlaced = newBlock(res)
            else:
                if xKind == String:
                    if x.s.len == 0: push(newString(""))
                    else:
                        if upperLimit > x.s.len - 1:
                            upperLimit = x.s.len-1
                        push(newString(x.s[0..upperLimit]))
                elif xKind == Block:
                    if x.a.len == 0: push(newBlock())
                    else:
                        if upperLimit > x.a.len - 1:
                            upperLimit = x.a.len-1
                        push(newBlock(x.a[0..upperLimit]))
                elif xKind == Range:
                    var res: ValueArray = newSeq[Value](upperLimit+1)
                    var i = 0
                    for item in items(x.rng):
                        res[i] = item
                        i += 1
                        if i == upperLimit+1: break
                    push(newBlock(res))

    builtin "tally",
        alias       = unaliased,
        op          = opNop,
        rule        = PrefixPrecedence,
        description = "find number of occurences of each value within given block and return as dictionary",
        args        = {
            "collection": {String, Block}
        },
        attrs       = NoAttrs,
        returns     = {Dictionary},
        example     = """
            tally "helloWorld"
            ; => [h:1 e:1 l:3 o:2 W:1 r:1 d:1]
            ..........
            tally [1 2 4 1 3 5 6 2 6 3 5 7 2 4 2 4 5 6 2 1 1 1]
            ; => [1:5 2:5 4:3 3:2 5:3 6:3 7:1]
        """:
            #=======================================================
            var occurences = initOrderedTable[string,Value]()

            if xKind == String:
                for r in runes(x.s): 
                    let str = $(r)
                    if not occurences.hasKey(str):
                        occurences[str] = newInteger(0)

                    occurences[str].i += 1
            else:
                for item in x.a:
                    let str = $(item)
                    if not occurences.hasKey(str):
                        occurences[str] = newInteger(0)
                        
                    occurences[str].i += 1
            
            push(newDictionary(occurences))

    builtin "unique",
        alias       = unaliased,
        op          = opNop,
        rule        = PrefixPrecedence,
        description = "get given collection without duplicates",
        args        = {
            "collection": {String, Block, Literal}
        },
        attrs       = {
            "id"    : ({Logical}, "generate unique id using given prefix"),
        },
        returns     = {Block, Nothing},
        example     = """
            arr: [1 2 4 1 3 2]
            print unique arr              ; 1 2 4 3
            ..........
            arr: [1 2 4 1 3 2]
            unique 'arr
            print arr                     ; 1 2 4 3
        """:
            #=======================================================
            if (hadAttr("id")):
                # TODO(System\unique) make `.id` work for Web/JS builds
                #  labels: library,enhancement,web
                when not defined(WEB):
                    push newString(x.s & $(genOid()))
            else:
                if xKind == Block:
                    push(newBlock(x.a.deduplicated()))
                elif xKind == String:
                    push newString(toSeq(runes(x.s)).deduplicate.map((w) => $(w)).join(""))
                else: 
                    ensureInPlace()
                    if InPlaced.kind == Block:
                        InPlaced.a = InPlaced.a.deduplicated()
                    else:
                        InPlaced.s = toSeq(runes(InPlaced.s)).deduplicate.map((w) => $(w)).join("")

    builtin "values",
        alias       = unaliased,
        op          = opNop,
        rule        = PrefixPrecedence,
        description = "get list of values for given collection",
        args        = {
            "dictionary": {Block, Range, Dictionary, Object}
        },
        attrs       = NoAttrs,
        returns     = {Block},
        example     = """
            user: #[
                name: "John"
                surname: "Doe"
            ]

            values user
            => ["John" "Doe"]
        """:
            #=======================================================
            if xKind == Block:
                push x
            elif xKind == Range:
                let items = toSeq(x.rng.items)
                push(newBlock(items))
            elif xKind == Dictionary:
                let s = toSeq(x.d.values)
                push(newBlock(s))
            else:
                let s = toSeq(x.o.values)
                push(newBlock(s))

    builtin "zero?",
        alias       = unaliased, 
        op          = opNop,
        rule        = PrefixPrecedence,
        description = "check if given number or collection size is zero",
        args        = {
            "number"    : {Integer,Floating,String,Block,Range,Dictionary,Object,Null},
        },
        attrs       = NoAttrs,
        returns     = {Logical},
        example     = """
            zero? 5-5           ; => true
            zero? 4             ; => false
            ..........
            zero? 1.0           ; => false
            zero? 0.0           ; => true
            ..........
            items: [1 2 3]
            zero? items         ; => false    

            items: []
            zero? items         ; => true
            ..........
            zero? ø             ; => true
        """:
            #=======================================================
            case xKind:
                of Integer:
                    if x.iKind == BigInteger:
                        when defined(WEB):
                            push(newLogical(x.bi==big(0)))
                        elif not defined(NOGMP):
                            push(newLogical(isZero(x.bi)))
                    else:
                        push(newLogical(x == I0))
                of Floating:
                    push(newLogical(x == F0))
                of String:
                    push(newLogical(runeLen(x.s) == 0))
                of Block:
                    push(newLogical(x.a.len == 0))
                of Range:
                    push(newLogical(x.rng.len == 0))
                of Dictionary:
                    push(newLogical(x.d.len == 0))
                of Object:
                    push(newLogical(x.o.len == 0))
                else:
                    push(VTRUE)

#=======================================
# Add Library
#=======================================

Libraries.add(defineSymbols)<|MERGE_RESOLUTION|>--- conflicted
+++ resolved
@@ -975,16 +975,7 @@
                 if xKind == String:
                     if x.s.len == 0: push(newString(""))
                     else: push(newString(x.s[x.s.len-aN.i..^1]))
-<<<<<<< HEAD
-<<<<<<< HEAD
                 elif xKind == Range:
-                    let items = toSeq(x.rng.items)
-                    push(newBlock(items[x.rng.len-aN.i..^1]))
-=======
-                elif x.kind == Range:
-=======
-                elif xKind == Range:
->>>>>>> a58fb03a
                     if x.rng.infinite:
                         push(newFloating(Inf))
                     else:
@@ -992,7 +983,6 @@
                             push(x.rng[x.rng.len, true])
                         else:
                             push(newRange(x.rng[x.rng.len-aN.i..x.rng.len, true]))
->>>>>>> 085e8a63e517c91ee5eb0ca99f5af30a951cf8d4
                 else:
                     if x.a.len == 0: push(newBlock())
                     else: push(newBlock(x.a[x.a.len-aN.i..^1]))
@@ -1000,21 +990,11 @@
                 if xKind == String:
                     if x.s.len == 0: push(VNULL)
                     else: push(newChar(toRunes(x.s)[^1]))
-<<<<<<< HEAD
-<<<<<<< HEAD
                 elif xKind == Range:
-                    let items = toSeq(x.rng.items)
-                    push(items[x.rng.len-1])
-=======
-                elif x.kind == Range:
-=======
-                elif xKind == Range:
->>>>>>> a58fb03a
                     if x.rng.infinite:
                         push(newFloating(Inf))
                     else:
                         push(x.rng[x.rng.len, true])
->>>>>>> 085e8a63e517c91ee5eb0ca99f5af30a951cf8d4
                 else:
                     if x.a.len == 0: push(VNULL)
                     else: push(x.a[x.a.len-1])
