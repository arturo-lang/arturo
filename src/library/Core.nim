--- conflicted
+++ resolved
@@ -584,10 +584,6 @@
         description = "the NULL constant":
             VNULL
 
-<<<<<<< HEAD
-=======
-
->>>>>>> 5e71add5
     builtin "return",
         alias       = unaliased, 
         op          = opReturn,
