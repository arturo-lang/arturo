#=======================================================
# Arturo
# Programming Language + Bytecode VM compiler
# (c) 2019-2024 Yanis Zafirópulos
#
# @file: library/Core.nim
#=======================================================

## The main Core module 
## (part of the standard library)

# TODO(Core) General cleanup needed
#  labels: library, enhancement, cleanup

#=======================================
# Pragmas
#=======================================

{.used.}

#=======================================
# Libraries
#=======================================

<<<<<<< HEAD
import std/[algorithm, hashes, options, sequtils]
=======
import algorithm, hashes, options
import sequtils, sugar
>>>>>>> dad64b1f

when not defined(WEB):
    import oids
    import helpers/ffi
    when not defined(MINI):
        import os
        import helpers/packager
else:
    import random

import helpers/datasource
import helpers/objects

import vm/values/printable

import vm/lib
import vm/[errors, eval, exec, parse, runtime]

#=======================================
# Definitions
#=======================================

proc defineLibrary*() =

    #----------------------------
    # Functions
    #----------------------------

    builtin "alias",
        alias       = unaliased, 
        op          = opNop,
        rule        = PrefixPrecedence,
        description = "assign symbol to given function",
        args        = {
            "symbol"      : {Symbol, SymbolLiteral, String, Block},
            "function"    : {Word, Literal, String}
        },
        attrs       = {
            "infix"  : ({Logical},"use infix precedence")
        },
        returns     = {Nothing},
        example     = """
            addThem: function [x, y][
                x + y
            ]
            alias --> 'addThem
    
            print --> 2 3
            ; 5
            ..........
            multiplyThem: function [x, y][ x * y ]
            alias.infix {<=>} 'multiplyThem

            print 2 <=> 3
            ; 6
        """:
            #=======================================================
            var prec = PrefixPrecedence
            if (hadAttr("infix")):
                prec = InfixPrecedence

            var sym: VSymbol
            if xKind==String:
                sym = doParse(x.s, isFile=false).a[0].m
            elif xKind==Block:
                let elem {.cursor.} = x.a[0]
                requireValue(elem, {Symbol, SymbolLiteral})

                sym = elem.m
            else:
                sym = x.m

            Aliases[sym] = AliasBinding(
                precedence: prec,
                name: newWord(y.s)
            )

    builtin "break",
        alias       = unaliased, 
        op          = opBreak,
        rule        = PrefixPrecedence,
        description = "break out of current block or loop",
        args        = NoArgs,
        attrs       = NoAttrs,
        returns     = {Nothing},
        example     = """
            loop 1..5 'x [
                print ["x:" x]
                if x=3 -> break
                print "after check"
            ]
            print "after loop"

            ; x: 1
            ; after check
            ; x: 2
            ; after check
            ; x: 3
            ; after loop
        """:
            #=======================================================
            raise BreakTriggered()

    builtin "call",
        alias       = unaliased, 
        op          = opNop,
        rule        = PrefixPrecedence,
        description = "call function with given list of parameters",
        args        = {
            "function"  : {String,Word,Literal,PathLiteral,Function,Method},
            "params"    : {Block}
        },
        attrs       = {
            "external"  : ({String},"path to external library"),
            "expect"    : ({Type},"expect given return type")
        },
        returns     = {Any},
        example     = """
            multiply: function [x y][
                x * y
            ]
            
            call 'multiply [3 5]          ; => 15
            ..........
            call $[x][x+2] [5]            ; 7
            ..........
            ; Calling external (C code) functions
            
            ; compile with:
            ; clang -c -w mylib.c
            ; clang -shared -o libmylib.dylib mylib.o
            ; 
            ; NOTE:
            ; * If you're using GCC, just replace `clang` by `gcc`
            ; * If you're not on MacOS, replace your `dylib` by the right extension
            ;   normally they can be `.so` or `.dll` in other Operational Systems.
            
            ; #include <stdio.h>
            ;
            ; void sayHello(char* name){
            ;    printf("Hello %s!\n", name);
            ; }
            ;
            ; int doubleNum(int num){
            ;    return num * 2;
            ;}

            ; call an external function directly
            call.external: "mylib" 'sayHello ["John"]

            ; map an external function to a native one
            doubleNum: function [num][
                ensure -> integer? num
                call .external: "mylib"
                    .expect:   :integer
                    'doubleNum @[num]
            ]

            loop 1..3 'x [
                print ["The double of" x "is" doubleNum x]
            ]
        """:
            #=======================================================
            if checkAttr("external"):
                when not defined(WEB):
                    let externalLibrary = aExternal.s

                    var expected = Nothing
                    if checkAttr("expect"):
                        expected = aExpect.t

                    push(execForeignMethod(externalLibrary, x.s, y.a, expected))
            else:
                var fun: Value

                if xKind in {Literal, String, Word}:
                    fun = FetchSym(x.s)
                elif xKind == PathLiteral:
                    fun = FetchPathSym(x.p)
                else:
                    fun = x

                for v in y.a.reversed:
                    push(v)

                if fun.kind == Function:
                    if fun.fnKind==UserFunction:
                        var fid: Hash
                        if xKind in {Literal,String}:
                            fid = hash(x.s)
                        else:
                            fid = hash(fun)
                            
                        execFunction(fun, fid)
                    else:
                        fun.action()()
                else:
                    var fid: Hash
                    if xKind in {Literal,String}:
                        fid = hash(x.s)
                    else:
                        fid = hash(fun)

                    execMethod(fun, fid)
        
    builtin "case",
        alias       = unaliased,
        op          = opNop, 
        rule        = PrefixPrecedence,
        description = "initiate a case block to check for different cases",
        args        = {
            "predicate" : {Block,Null}
        },
        attrs       = NoAttrs,
        returns     = {Nothing},
        example     = """
            a: 2
            case [a]
                when? [<2] -> print "a is less than 2"
                when? [=2] -> print "a is 2"
                else       -> print "a is greater than 2"
        """:
            #=======================================================
            if xKind==Null:
                push(newBlock())
            else:
                push(x)
            push(newLogical(false))

    builtin "coalesce",
        alias       = doublequestion, 
        op          = opNop,
        rule        = InfixPrecedence,
        description = "if first value is null or false, return second value; otherwise return the first one",
        args        = {
            "value"         : {Any},
            "alternative"   : {Any}
        },
        attrs       = NoAttrs,
        returns     = {Any},
        example     = """
            ; Note that 'attr returns null if it has no attribute          
            print coalesce attr "myAttr" "attr not found"
            print (attr "myAttr") ?? "attr not found"
            
            print (myData) ?? defaultData
        """:
            #=======================================================
            let condition = not (xKind==Null or isFalse(x))
            if condition:
                push(x)
            else:
                push(y)

    builtin "continue",
        alias       = unaliased, 
        op          = opContinue,
        rule        = PrefixPrecedence,
        description = "immediately continue with next iteration",
        args        = NoArgs,
        attrs       = NoAttrs,
        returns     = {Nothing},
        example     = """
            loop 1..5 'x [
                print ["x:" x]
                if x=3 -> continue
                print "after check"
            ]
            print "after loop"

            ; x: 1 
            ; after check
            ; x: 2 
            ; after check
            ; x: 3 
            ; x: 4 
            ; after check
            ; x: 5 
            ; after check
            ; after loop
        """:
            #=======================================================
            raise ContinueTriggered()

    # TODO(Core\do) not working well with Bytecode?
    #  labels: bug, critical, library, values
    builtin "do",
        alias       = unaliased, 
        op          = opNop,
        rule        = PrefixPrecedence,
        description = "evaluate and execute given code",
        args        = {
            "code"  : {String,Block,Bytecode}
        },
        attrs       = {
            "times" : ({Integer},"repeat block execution given number of times")
        },
        returns     = {Any},
        example     = """
            do "print 123"                ; 123
            ..........
            do [
                x: 3
                print ["x =>" x]          ; x => 3
            ]
            ..........
            print do "https://raw.githubusercontent.com/arturo-lang/arturo/master/examples/projecteuler/euler1.art"
            ; 233168
            ..........
            do.times: 3 [
                print "Hello!"
            ]
            ; Hello!
            ; Hello!
            ; Hello!
            ..........
            ; Importing modules

            ; let's say you have a 'module.art' with  this code:
            ;
            ; pi: 3.14
            ;
            ; hello: $[name :string] [
            ;    print ["Hello" name]
            ;]

            do relative "module.art"

            print pi
            ; 3.14

            do [
                hello "John Doe"
                ; Hello John Doe
            ]
    
            ; Note: always use imported functions inside a 'do block
            ; since they need to be evaluated beforehand.
            ; On the other hand, simple variables can be used without
            ; issues, as 'pi in this example
        """:
            #=======================================================
            var times = 1
            var currentTime = 0

            if checkAttr("times"):
                times = aTimes.i

            var evaled: Translation
            if xKind != String:
                evaled = evalOrGet(x)

            while currentTime < times:
                if xKind in {Block,Bytecode}:
                    execUnscoped(evaled)
                    
                else: # string
                    let (src, tp) = getSource(x.s)

                    if tp==FileData:
                        pushFrame(x.s, fromFile=true)

                    let parsed = doParse(src, isFile=false)
                    if not parsed.isNil:
                        execUnscoped(parsed)

                    if tp==FileData:
                        discardFrame()
                
                currentTime += 1

    builtin "dup",
        alias       = thickarrowleft, 
        op          = opNop,
        rule        = PrefixPrecedence,
        description = "duplicate the top of the stack and convert non-returning call to a do-return call",
        args        = {
            "value" : {Any}
        },
        attrs       = NoAttrs,
        returns     = {Any},
        example     = """
            ; a label normally consumes its inputs
            ; and returns nothing

            ; using dup before a call, the non-returning function
            ; becomes a returning one

            a: b: <= 3

            print a         ; 3
            print b         ; 3
        """:
            #=======================================================
            push(x)
            push(x)

    builtin "else",
        alias       = unaliased, 
        op          = opElse,
        rule        = PrefixPrecedence,
        description = "perform action, if last condition was not true",
        args        = {
            "otherwise" : {Block,Bytecode}
        },
        attrs       = NoAttrs,
        returns     = {Nothing},
        example     = """
            x: 2
            z: 3
            
            if? x>z [
                print "x was greater than z"
            ]
            else [
                print "nope, x was not greater than z"
            ]
        """:
            #=======================================================
            let y = stack.pop() # pop the value of the previous operation (hopefully an 'if?' or 'when?')
            if isFalse(y): 
                execUnscoped(x)  
            
    builtin "ensure",
        alias       = unaliased, 
        op          = opNop,
        rule        = PrefixPrecedence,
        description = "assert given condition is true, or exit",
        args        = {
            "condition"     : {Block}
        },
        attrs       = {
            "that"   : ({String},"prints a custom message when ensure fails")
        },
        returns     = {Nothing},
        example     = """
            num: input "give me a positive number"

            ensure [num > 0]

            print "good, the number is positive indeed. let's continue..."
            ..........
            ensure.message: "Wrong calc" ->  0 = 1 + 1
            ; >> Assertion | "Wrong calc": [0 = 1 + 1]
            ;        error |
        """:
            #=======================================================
            
            if checkAttr("that"):
                execUnscoped(x)
                if isFalse(stack.pop()):
                    Error_AssertionFailed(x.codify(), aThat.s)
            else:
                execUnscoped(x)
                if isFalse(stack.pop()):
                    Error_AssertionFailed(x.codify())

    builtin "export",
        alias       = unaliased, 
        op          = opNop,
        rule        = PrefixPrecedence,
        description = "export given container children to current scope",
        args        = {
            "module"     : {Module, Dictionary, Object}
        },
        attrs       = {
            "all"   : ({Logical},"export everything, regardless of whether it's been marked as public (makes sense only for modules)")
        },
        returns     = {Nothing},
        # TODO(Core\export) add documentation example
        #  labels: library, documentation, easy
        example     = """
        """:
            #=======================================================
            let exportAll = hadAttr("all")

            if xKind in {Module, Object}:

                var internalObjName = 
                    if xKind == Module:
                        "__" & x.singleton.proto.name
                    else:
                        when not defined(WEB):
                            "__omodule" & "_" & $(genOid())
                        else:
                            "__omodule" & "_" & $(rand(1_000_000_000..2_000_000_000))

                SetSym(internalObjName, x.singleton)

                var valuePairs = 
                    if xKind == Module:
                        x.singleton.o
                    else:
                        x.o

                for k,v in valuePairs.pairs:
                    if v.kind == Method and (exportAll or v.mpublic):
                        let newParams = v.mparams.filter((prm) => prm != "this").map((prm) => newString(prm))
                        var newBody = copyValue(v.mmain)
                        newBody = newBlock(@[
                            newLabel("this"),
                            newWord(internalObjName),
                            newWord("do"),
                            newBody
                        ])

                        var inPath: ref string = nil
                        if (let methodPath = v.info.path; not methodPath.isNil):
                            new(inPath)
                            inPath[] = methodPath[]

                        let fnc = newFunctionFromDefinition(newParams,newBody, inPath=inPath)

                        SetSym(k, fnc)
            else:
                for k,v in x.d.pairs:
                    SetSym(k, v)

    builtin "function",
        alias       = dollar,
        op          = opFunc,
        rule        = PrefixPrecedence,
        description = "create function with given arguments and body",
        args        = {
            "arguments" : {Literal, Block},
            "body"      : {Block}
        },
        attrs       = {
            "import"    : ({Block},"import/embed given list of symbols from current environment"),
            "export"    : ({Block},"export given symbols to parent"),
            "memoize"   : ({Logical},"store results of function calls"),
            "inline"    : ({Logical},"execute function without scope")
        },
        returns     = {Function},
        example     = """
            f: function [x][ x + 2 ]
            print f 10                ; 12

            f: $[x][x+2]
            print f 10                ; 12
            ..........
            multiply: function [x,y][
                x * y
            ]
            print multiply 3 5        ; 15
            ..........
            ; forcing typed parameters
            addThem: function [
                x :integer
                y :integer :floating
            ][
                x + y
            ]
            ..........
            ; adding complete documentation for user function
            ; using data comments within the body
            addThem: function [
                x :integer :floating
                y :integer :floating
            ][
                ;; description: « takes two numbers and adds them up
                ;; options: [
                ;;      mul: :integer « also multiply by given number
                ;; ]
                ;; returns: :integer :floating
                ;; example: {
                ;;      addThem 10 20
                ;;      addThem.mult:3 10 20
                ;; }

                mult?: attr 'mult
                if? not? null? mult? ->
                    return mult? * x + y
                else ->
                    return x + y
            ]

            info'addThem

            ; |--------------------------------------------------------------------------------
            ; |        addThem  :function                                          0x10EF0E528
            ; |--------------------------------------------------------------------------------
            ; |                 takes two numbers and adds them up
            ; |--------------------------------------------------------------------------------
            ; |          usage  addThem x :integer :floating
            ; |                         y :integer :floating
            ; |
            ; |        options  .mult :integer -> also multiply by given number
            ; |
            ; |        returns  :integer :floating
            ; |--------------------------------------------------------------------------------
            ..........
            publicF: function .export:['x] [z][
                print ["z =>" z]
                x: 5
            ]

            publicF 10
            ; z => 10

            print x
            ; 5
            ..........
            ; memoization
            fib: $[x].memoize[
                if? x<2 [1]
                else [(fib x-1) + (fib x-2)]
            ]

            loop 1..25 [x][
                print ["Fibonacci of" x "=" fib x]
            ]
        """:
            #=======================================================
            var imports: Value = nil
            if checkAttr("import"):
                var ret = initOrderedTable[string,Value]()
                for item in aImport.a:
                    requireAttrValue("import", item, {Word, Literal})
                    ret[item.s] = FetchSym(item.s)
                imports = newDictionary(ret)

            var exports: Value = nil

            if checkAttr("export"):
                requireAttrValueBlock("export", aExport, {Word, Literal})
                exports = aExport

            var memoize = (hadAttr("memoize"))
            var inline = (hadAttr("inline"))

            let argBlock {.cursor.} =
                if xKind == Block: 
                    requireValueBlock(x, {Word, Literal, Type})
                    x.a
                else: @[x]

            var inPath: ref string = nil
            if (let currentF = currentFrame(); currentF != entryFrame()):
                new(inPath)
                inPath[] = currentF.path

            push(newFunctionFromDefinition(argBlock, y, imports, exports, memoize, inline, inPath))

    builtin "if",
        alias       = unaliased, 
        op          = opIf,
        rule        = PrefixPrecedence,
        description = "perform action, if given condition is not false or null",
        args        = {
            "condition" : {Any},
            "action"    : {Block,Bytecode}
        },
        attrs       = NoAttrs,
        returns     = {Nothing},
        example     = """
            x: 2
            
            if x=2 -> print "yes, that's right!"
            ; yes, that's right!
        """:
            #=======================================================
            let condition = not (xKind==Null or isFalse(x))
            if condition: 
                execUnscoped(y)

    builtin "if?",
        alias       = unaliased, 
        op          = opIfE,
        rule        = PrefixPrecedence,
        description = "perform action, if given condition is not false or null and return condition result",
        args        = {
            "condition" : {Any},
            "action"    : {Block}
        },
        attrs       = NoAttrs,
        returns     = {Logical},
        example     = """
            x: 2
            
            result: if? x=2 -> print "yes, that's right!"
            ; yes, that's right!
            
            print result
            ; true
            ..........
            x: 2
            z: 3
            
            if? x>z [
                print "x was greater than z"
            ]
            else [
                print "nope, x was not greater than z"
            ]
        """:
            #=======================================================
            let condition = not (xKind==Null or isFalse(x))
            if condition: 
                execUnscoped(y)

            push(newLogical(condition))

    when not defined(MINI):
        # TODO(Core/__VerbosePackager) Find an elegant way to inject hidden functions
        #  labels: library, enhancement, cleanup
        builtin "__VerbosePackager",
            alias       = unaliased, 
            op          = opNop,
            rule        = PrefixPrecedence,
            description = "",
            args        = NoArgs,
            attrs       = NoAttrs,
            returns     = {Nothing,Dictionary,Block},
            example     = """
            """:
                #=======================================================
                VerbosePackager = true

        # TODO(Core/import) `.lean` not always working properly
        #  basically, if you make 2 imports of the same package, one `.lean` and another normal one
        #  the 2nd one breaks. Does it have to do with our `execDictionary`?
        #  labels: library, bug, unit-test
        builtin "import",
            alias       = unaliased, 
            op          = opNop,
            rule        = PrefixPrecedence,
            description = "import given package",
            args        = {
                "package"   : {String,Literal,Block}
            },
            attrs       = {
                "version"   : ({Version},"specify package version"),
                "min"       : ({Logical},"get any version >= the specified one"),
                "branch"    : ({String,Literal},"use specific branch for repository url (default: main)"),
                "latest"    : ({Logical},"always check for the latest version available"),
                "lean"      : ({Logical},"return as a dictionary, instead of importing in main namespace"),
                "only"      : ({Block},"import only selected symbols, if available"),
                "verbose"   : ({Logical},"output extra information")
            },
            returns     = {Nothing,Dictionary,Block},
            example     = """
                import "dummy"                      ; import the package 'dummy'
                do ::
                    print dummyFunc 10              ; and use it :)
                ..........
                import.version:0.0.3 "dummy"        ; import a specific version

                import.min.version:0.0.3 "dummy"    ; import at least the give version;
                                                    ; if there is a newer one, it will pull this one
                ..........
                import.latest "dummy"               ; whether we already have the package or not
                                                    ; always try to pull the latest version
                ..........
                import "https://github.com/arturo-lang/dummy-package"
                ; we may also import user repositories directly

                import.branch:"main" "https://github.com/arturo-lang/dummy-package"
                ; even specifying the branch to pull
                ..........
                import "somefile.art"               ; importing a local file is possible

                import "somepackage"                ; the same works if we have a folder that
                                                    ; is actually structured like a package
                ..........
                d: import.lean "dummy"              ; importing a package as a dictionary
                                                    ; for better namespace isolation

                do [
                    print d\dummyFunc 10            ; works fine :)
                ]
            """:
                #=======================================================
                var verspec = (true, NoPackageVersion)
                var branch = "main"
                let latest = hadAttr("latest")
                let verbose = hadAttr("verbose")
                let lean = hadAttr("lean")
                var importOnly: seq[string] = @[]
                
                var pkgs: seq[string]
                if xKind in {String, Literal}:
                    pkgs.add(x.s)
                else:
                    pkgs = x.a.map((p)=>p.s)

                let multiple = pkgs.len > 1
                
                if checkAttr("version"):
                    verspec = (hadAttr("min"), aVersion.version)

                if checkAttr("branch"):
                    branch = aBranch.s

                if checkAttr("only"):
                    importOnly = aOnly.a.map((w) =>  w.s)

                let verboseBefore = VerbosePackager
                if verbose:
                    VerbosePackager = true

                var ret: ValueArray

                for pkg in pkgs:
                    if (let res = getEntryForPackage(pkg, verspec, branch, latest); res.isSome):
                        let src = res.get()

                        if not src.fileExists():
                            Error_PackageNotValid(pkg)

                        pushFrame(src, fromFile=true)

                        if not lean:
                            let parsed = doParse(src, isFile=true)
                            if not parsed.isNil:
                                if importOnly.len > 0:
                                    let got = execScopedModule(parsed, importOnly)
                                    for k,v in got.pairs:
                                        if importOnly.contains(k) or k.startsWith("__module"):
                                            SetSym(k, v)
                                else:
                                    execUnscoped(parsed)
                        else:
                            let parsed = doParse(src, isFile=true)
                            if not parsed.isNil:
                                let got = execScopedModule(parsed, importOnly)
                                if multiple:
                                    ret.add(newDictionary(got))
                                else:
                                    push(newDictionary(got))

                        discardFrame()              
                    else:
                        Error_PackageNotFound(pkg)

                VerbosePackager = verboseBefore

                if multiple:
                    push(newBlock(ret))


    # TOOD(Core\let) Update thrown errors
    # Basically those errors are placeholders, and need to be replaced very soon.
    # Related: https://github.com/arturo-lang/arturo/pull/1601#issuecomment-2059027876
    builtin "let",
        alias       = colon, 
        op          = opNop,
        rule        = InfixPrecedence,
        description = "set symbol to given value",
        args        = {
            "symbol"    : {String,Literal,Block,Word},
            "value"     : {Any}
        },
        attrs       = NoAttrs,
        returns     = {Nothing},
        example     = """
            let 'x 10               ; x: 10
            print x                 ; 10
            ..........
            ; variable assignments
            "a": 2                  ; a: 2
            
            {_someValue}: 3
            print var {_someValue}  ; 3
            ..........
            ; multiple assignments
            [a b]: [1 2]
            print a                 ; 1
            print b                 ; 2
            ..........
            ; multiple assignment to single value
            [a b c]: 5
            print a                 ; 5
            print b                 ; 5
            print c                 ; 5
            ..........
            ; unpacking slices and multiple assignment
            [a [b] d c]: [1 2 3 4 5]
            print a                 ; 1
            print b                 ; [2 3]
            print c                 ; 4
            print d                 ; 5
            ..........
            ; tuple unpacking
            divmod: function [x,y][
                @[x/y x%y]
            ]
            [d,m]: divmod 10 3      ; d: 3, m: 1
        """:
            #=======================================================
            if xKind==Block and yKind!=Block:
                for symbol in x.a:
                    if symbol.kind != Word:
                        Error_OperationNotPermitted(
                                "Can't assign unknown type.")

                for symbol in x.a:
                    SetSym(symbol.s, y, safe=true)
            
            elif xKind==Block:

                if x.a.len > y.a.len:
                    # Example: [a b]: [1]
                    # Example: [a [b]]: [1]
                    Error_OperationNotPermitted("Missing values to unpack")

                let diff = y.a.len - x.a.len
                var leftItems = 0
                var blockFound = false
                
                for idx, el in x.a.pairs:
                    if el.kind notin {Block, Word, String, Literal}:
                        Error_OperationNotPermitted(
                                "Can't assign unknown type.")
                    if el.kind == Block:
                        if blockFound:
                            # Example: [[a] [b]]: [1 2]
                            Error_OperationNotPermitted(
                                "Can't unpack multiple slices.")
                        if el.a.len == 1:
                            if el.a[0].kind notin {Word, String, Literal}:
                                Error_OperationNotPermitted(
                                    "Can't assign unknown type.")
                        if el.a.len > 1:
                            # Example: [[a b]]: [1 2]
                            Error_OperationNotPermitted(
                                "Unpacking slice supports only one assignment")
                        blockFound = true
                        leftItems = idx

                if not blockFound:
                    if x.a.len < y.a.len:
                        # Example: [a]: [1 2]
                        Error_OperationNotPermitted(
                                "Missing assign variables to unpack")

                    for idx, symbol in x.a.pairs:
                        SetSym(symbol.s, y.a[idx], safe=true)
                else:

                    # Left side
                    for idx in 0..<leftItems:
                        let symbol = x.a[idx]
                        SetSym(symbol.s, y.a[idx], safe=true)

                    # Unpack
                    if x.a[leftItems].a.len != 0:
                        let 
                            symbol = x.a[leftItems].a[0]
                            unpackedBuffer = y.a[(leftItems)..(leftItems + diff)]

                        SetSym(symbol.s, newBlock(unpackedBuffer), safe=true)

                    # Right side
                    for idx in leftItems..(x.a.high):
                        let symbol = x.a[idx]
                        SetSym(symbol.s, y.a[idx + diff], safe=true)

            else:
                SetInPlace(y, safe=true)

    builtin "method",
        alias       = unaliased,
        op          = opNop,
        rule        = PrefixPrecedence,
        description = "create type method with given arguments and body",
        args        = {
            "arguments" : {Literal, Block},
            "body"      : {Block}
        },
        attrs       = {
            "distinct"  : ({Logical},"shouldn't be treated as a magic method"),
            "public"    : ({Logical},"make method public (relevant only in modules!)")
        },
        returns     = {Method},
        example     = """
        define :cat [
            init: method [nick :string age :integer][
                this\nick: join.with: " " @["Mr." capitalize nick]
                this\age: age
            ]

            ; Function overloading
            add: method [years :integer][
                this\age: age + this\age
            ]

            meow: method [][
                print [~"|this\nick|:" "'meow!'"]
            ]
        ]

        a: to :cat [15 15]
        ; >> Assertion | [is? :string nick]
        ;        error |  

        snowflake: to :cat ["snowflake" 3]

        snowflake\meow
        ; Mr. Snowflake: 'meow!'

        ; use `do -> snowflake\meow` instead 
        ; when running the above code from a file

        add snowflake 3
        snowflake\age
        ; => 6

        snowflake\add 3
        print snowflake\age
        ; => 9

        ; use `do [snowflake\add 3]` instead
        ; when running the above code from a file
        """:
            #=======================================================
            let isDistinct = hadAttr("distinct")
            let isPublic = hadAttr("public")
            
            let argBlock {.cursor.} =
                if xKind == Block: 
                    requireValueBlock(x, {Word, Literal, Type})
                    x.a
                else: @[x]

            var inPath: ref string = nil
            if (let currentF = currentFrame(); currentF != entryFrame()):
                new(inPath)
                inPath[] = currentF.path

            push(newMethodFromDefinition(argBlock, y, isDistinct, isPublic, inPath))

    builtin "module",
        alias       = unaliased,
        op          = opNop,
        rule        = PrefixPrecedence,
        description = "create new module with given contents",
        args        = {
            "contents"  : {Block, Dictionary}
        },
        attrs       = {
            "with"  : ({Block},"use given initialization parameters"),
        },
        returns     = {Module},
        # TODO(Core\module) add documentation example
        #  labels: library, documentation, easy
        example     = """
        """:
            #=======================================================
            var definitions: ValueDict = newOrderedTable[string,Value]()
            var inherits: Value = VNULL
            var super: ValueDict = newOrderedTable[string,Value]()
            var initUsing: ValueArray = @[]

            if checkAttr("with"):
                initUsing = aWith.a

            if xKind == Block:
                if (let constructorMethod = generatedConstructor(x.a); not constructorMethod.isNil):
                    definitions[$ConstructorM] = constructorMethod
                else:
                    for k,v in newDictionary(execDictionary(x)).d:
                        definitions[k] = v
            elif xKind == Dictionary:
                for k,v in x.d:
                    definitions[k] = copyValue(v)

            # TODO(Core\module) should show error in case magic methods are included
            #  magic methods are of no use in that case
            #  labels: vm, error handling
            
            # Get fields
            let fieldTable = getFieldTable(definitions)

            # Generate internal module identifier
            when not defined(WEB):
                let moduleId = "module" & "_" & $(genOid())
            else:
                let moduleId = "module" & "_" & $(rand(1_000_000_000..2_000_000_000))

            let proto = newPrototype(moduleId, definitions, inherits, fieldTable, super)
            let singleton = generateNewObject(proto, initUsing)

            push(newModule(singleton))

    builtin "new",
        alias       = unaliased, 
        op          = opNop,
        rule        = PrefixPrecedence,
        description = "create new value by cloning given one",
        args        = {
            "value"     : {Any}
        },
        attrs       = NoAttrs,
        returns     = {Any},
        example     = """
            c: "Hello"
            d: new c        ; make a copy of the older string

            ; changing one string in-place
            ; will change only the string in question

            'd ++ "World"
            print d                 ; HelloWorld
            print c                 ; Hello
        """:
            #=======================================================
            push(copyValue(x))

    builtin "return",
        alias       = unaliased, 
        op          = opReturn,
        rule        = PrefixPrecedence,
        description = "return given value from current function",
        args        = {
            "value" : {Any}
        },
        attrs       = NoAttrs,
        returns     = {Nothing},
        example     = """
            f: function [x][ 
                loop 1..x 'y [ 
                    if y=5 [ return y*2 ] 
                ] 
                return x*2
            ]
            
            print f 3         ; 6
            print f 6         ; 10
        """:
            #=======================================================
            push(x)
            raise ReturnTriggered()

    builtin "switch",
        alias       = question, 
        op          = opSwitch,
        rule        = InfixPrecedence,
        description = "if condition is not false or null perform given action, otherwise perform alternative action",
        args        = {
            "condition"     : {Any},
            "action"        : {Block},
            "alternative"   : {Block}
        },
        attrs       = NoAttrs,
        returns     = {Any},
        example     = """
            x: 2
            
            switch x=2 -> print "yes, that's right!"
                       -> print "nope, that's not right!"
            ; yes, that's right!
        """:
            #=======================================================
            let condition = not (xKind==Null or isFalse(x))
            if condition: 
                execUnscoped(y)
            else:
                execUnscoped(z)

    builtin "unless",
        alias       = unaliased, 
        op          = opUnless,
        rule        = PrefixPrecedence,
        description = "perform action, if given condition is false or null",
        args        = {
            "condition" : {Any},
            "action"    : {Block,Bytecode}
        },
        attrs       = NoAttrs,
        returns     = {Nothing},
        example     = """
            x: 2
            
            unless x=1 -> print "yep, x is not 1!"
            ; yep, x is not 1!
        """:
            #=======================================================
            let condition = xKind==Null or isFalse(x)
            if condition: 
                execUnscoped(y)

    builtin "unset",
        alias       = unaliased, 
        op          = opNop,
        rule        = PrefixPrecedence,
        description = "undefine given symbol, if already defined",
        args        = {
            "symbol"    : {String,Literal}
        },
        attrs       = NoAttrs,
        returns     = {Nothing},
        example     = """
            a: 2
            print a
            ; 2

            unset 'a
            print a
            ; will throw an error
        """:
            #=======================================================
            UnsetSym(x.s)

    builtin "unstack",
        alias       = unaliased, 
        op          = opNop,
        rule        = PrefixPrecedence,
        description = "pop top <number> values from stack",
        args        = {
            "number"    : {Integer}
        },
        attrs       = {
            "discard"   : ({Logical},"do not return anything")
        },
        returns     = {Any},
        example     = """
            1 2 3
            a: unstack 1        ; a: 3

            1 2 3
            b: unstack 2        ; b: [3 2]
            ..........
            1 2 3
            unstack.discard 1   ; popped 3 from the stack
        """:
            #=======================================================
            if Stack[0..SP-1].len < x.i: Error_StackUnderflow()
            
            let doDiscard = (hadAttr("discard"))
            
            if x.i==1:
                if doDiscard: discard stack.pop()
                else: discard
            else:
                if doDiscard: 
                    var i = 0
                    while i<x.i:
                        discard stack.pop()
                        i+=1
                else:
                    var res: ValueArray
                    var i = 0
                    while i<x.i:
                        res.add stack.pop()
                        i+=1
                    push(newBlock(res))

    builtin "until",
        alias       = unaliased, 
        op          = opNop,
        rule        = PrefixPrecedence,
        description = "execute action until the given condition is not false or null",
        args        = {
            "action"    : {Block,Bytecode},
            "condition" : {Block,Bytecode}
        },
        attrs       = NoAttrs,
        returns     = {Nothing},
        example     = """
            i: 0 
            until [
                print ["i =>" i] 
                i: i + 1
            ][i = 10]
            
            ; i => 0 
            ; i => 1 
            ; i => 2 
            ; i => 3 
            ; i => 4 
            ; i => 5 
            ; i => 6 
            ; i => 7 
            ; i => 8 
            ; i => 9 
        """:
            #=======================================================
            let preevaledX = evalOrGet(x)
            let preevaledY = evalOrGet(y)

            while true:
                handleBranching:
                    execUnscoped(preevaledX)
                    execUnscoped(preevaledY)

                    let popped = stack.pop()
                    let condition = not (popped.kind==Null or isFalse(popped))
                    if condition:
                        break
                do:
                    discard

    builtin "var",
        alias       = unaliased, 
        op          = opNop,
        rule        = PrefixPrecedence,
        description = "get symbol value by given name",
        args        = {
            "symbol"    : {String,Literal,PathLiteral,Word}
        },
        attrs       = NoAttrs,
        returns     = {Any},
        example     = """
            a: 2
            print var 'a            ; a

            f: function [x][x+2]
            print f 10              ; 12

            g: var 'f               
            print g 10              ; 12
        """:
            #=======================================================
            if xKind in {String,Literal,Word}:
                push(FetchSym(x.s))
            else:
                push(FetchPathSym(x.p))

    builtin "while",
        alias       = unaliased, 
        op          = opWhile,
        rule        = PrefixPrecedence,
        description = "execute action while the given condition is is not false or null",
        args        = {
            "condition" : {Block,Bytecode,Null},
            "action"    : {Block,Bytecode}
        },
        attrs       = NoAttrs,
        returns     = {Nothing},
        example     = """
            i: 0 
            while [i<10][
                print ["i =>" i] 
                i: i + 1
            ]
            
            ; i => 0 
            ; i => 1 
            ; i => 2 
            ; i => 3 
            ; i => 4 
            ; i => 5 
            ; i => 6 
            ; i => 7 
            ; i => 8 
            ; i => 9 

            while ø [
                print "something"   ; infinitely
            ]
        """:
            #=======================================================
            if xKind==Null:
                let preevaledY = evalOrGet(y)
                while true:
                    handleBranching:
                        execUnscoped(preevaledY)
                    do:
                        discard
            else:
                let preevaledX = evalOrGet(x)
                let preevaledY = evalOrGet(y)

                execUnscoped(preevaledX)
                var popped = stack.pop()

                while not (popped.kind==Null or isFalse(popped)):
                    handleBranching:
                        execUnscoped(preevaledY)
                        execUnscoped(preevaledX)
                        popped = stack.pop()
                    do:
                        discard
    
    builtin "with",
        alias       = unaliased,
        op          = opNop,
        rule        = PrefixPrecedence,
        description = "create closure-style block by embedding given words",
        args        = {
            "embed" : {String, Literal, Word, Block, Dictionary},
            "body"  : {Block}
        },
        attrs       = NoAttrs,
        returns     = {Block},
        example     = """
            f: function [x][
                with [x][
                    "the multiple of" x "is" 2*x
                ]
            ]

            multiplier: f 10

            print multiplier
            ; the multiple of 10 is 20
        """:
            #=======================================================
            var blk: ValueArray = y.a
            if xKind in {String,Literal,Word}:
                blk.insert(FetchSym(x.s))
                blk.insert(newLabel(x.s))
            elif xKind == Dictionary:
                for k,v in x.d.pairs:
                    blk.insert(v)
                    blk.insert(newLabel(k))
            else:
                for item in x.a:
                    requireValue(item, {Word,Literal})
                    blk.insert(FetchSym(item.s))
                    blk.insert(newLabel(item.s))

            push(newBlock(blk))

    #----------------------------
    # Predicates
    #----------------------------

    builtin "if?",
        alias       = unaliased, 
        op          = opIfE,
        rule        = PrefixPrecedence,
        description = "perform action, if given condition is not false or null and return condition result",
        args        = {
            "condition" : {Any},
            "action"    : {Block}
        },
        attrs       = NoAttrs,
        returns     = {Logical},
        example     = """
            x: 2
            
            result: if? x=2 -> print "yes, that's right!"
            ; yes, that's right!
            
            print result
            ; true
            ..........
            x: 2
            z: 3
            
            if? x>z [
                print "x was greater than z"
            ]
            else [
                print "nope, x was not greater than z"
            ]
        """:
            #=======================================================
            let condition = not (xKind==Null or isFalse(x))
            if condition: 
                execUnscoped(y)

            push(newLogical(condition))

    builtin "set?",
        alias       = unaliased, 
        op          = opNop,
        rule        = PrefixPrecedence,
        description = "check if given variable is defined",
        args        = {
            "symbol"    : {String,Literal}
        },
        attrs       = NoAttrs,
        returns     = {Logical},
        example     = """
            boom: 12
            print set? 'boom          ; true
            
            print set? 'zoom          ; false
        """:
            #=======================================================
            push(newLogical(SymExists(x.s)))

    builtin "unless?",
        alias       = unaliased, 
        op          = opUnlessE,
        rule        = PrefixPrecedence,
        description = "perform action, if given condition is false or null and return condition result",
        args        = {
            "condition" : {Any},
            "action"    : {Block,Bytecode}
        },
        attrs       = NoAttrs,
        returns     = {Logical},
        example     = """
            x: 2
            
            result: unless? x=1 -> print "yep, x is not 1!"
            ; yep, x is not 1!
            
            print result
            ; true
            
            z: 1
            
            unless? x>z [
                print "yep, x was not greater than z"
            ]
            else [
                print "x was greater than z"
            ]
            ; x was greater than z
        """:
            #=======================================================
            let condition = xKind==Null or isFalse(x)
            if condition: 
                execUnscoped(y)

            push(newLogical(condition))

    builtin "when?",
        alias       = unaliased, 
        op          = opNop,
        rule        = PrefixPrecedence,
        description = "check if a specific condition is fulfilled and, if so, execute given action",
        args        = {
            "condition" : {Block},
            "action"    : {Block}
        },
        attrs       = NoAttrs,
        returns     = {Logical},
        example     = """
            a: 2
            case [a]
                when? [<2] -> print "a is less than 2"
                when? [=2] -> print "a is 2"
                else       -> print "a is greater than 2"
        """:
            #=======================================================
            let z = stack.pop()
            if isFalse(z):

                let top = sTop()

                var newb: Value = newBlock()
                for old in top.a:
                    newb.a.add(old)
                for cond in x.a:
                    newb.a.add(cond)

                execUnscoped(newb)

                if isTrue(sTop()):
                    execUnscoped(y)
                    discard stack.pop()
                    discard stack.pop()
                    push(newLogical(true))
            else:
                push(z)

    #----------------------------
    # Constants
    #----------------------------

    constant "null",
        alias       = slashedzero,
        description = "the NULL constant":
            VNULL

#=======================================
# Add Library
#=======================================

Libraries.add(defineLibrary)<|MERGE_RESOLUTION|>--- conflicted
+++ resolved
@@ -22,12 +22,8 @@
 # Libraries
 #=======================================
 
-<<<<<<< HEAD
-import std/[algorithm, hashes, options, sequtils]
-=======
 import algorithm, hashes, options
 import sequtils, sugar
->>>>>>> dad64b1f
 
 when not defined(WEB):
     import oids
