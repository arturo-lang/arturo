#=======================================================
# Arturo
# Programming Language + Bytecode VM compiler
# (c) 2019-2023 Yanis Zafirópulos
#
# @file: library/Core.nim
#=======================================================

## The main Core module 
## (part of the standard library)

# TODO(Core) General cleanup needed
#  labels: library, enhancement, cleanup

#=======================================
# Pragmas
#=======================================

{.used.}

#=======================================
# Libraries
#=======================================

import algorithm, hashes, options
import sequtils, sugar

import helpers/datasource
when not defined(WEB):
    import os
    import helpers/ffi
    when not defined(MINI):
        import helpers/packager

import vm/lib
import vm/[env, errors, eval, exec, parse]

#=======================================
# Definitions
#=======================================

# TODO(Core) add new `throw` built-in method?
#  this could easily work with a new `:exception` built-in type
#  labels: library, new feature,open discussion

# TODO(Core) add new `catch` method?
#  Currently, `try?` works with `else`, pretty much like `if?`
#  but we cannot do anything with the exception itself, in case
#  this `try?` has failed
#
#  So, why not add a `catch` method, where we could do something like:
#  ```
#  try? [
#      ; let's try something dangerous
#      print 10 / 0
#  ]
#  catch 'e [
#      print "something went terribly wrong..."
#      print e
#  ]
#  ```
#  In that case, `e` would hold the Exception, which should preferrably be
#  of a distinct Exception type.
#  labels: library,new feature,enhancement,open discussion

proc defineLibrary*() =

    #----------------------------
    # Functions
    #----------------------------

    builtin "alias",
        alias       = unaliased, 
        op          = opNop,
        rule        = PrefixPrecedence,
        description = "assign symbol to given function",
        args        = {
            "symbol"      : {Symbol, SymbolLiteral, String, Block},
            "function"    : {Word, Literal, String}
        },
        attrs       = {
            "infix"  : ({Logical},"use infix precedence")
        },
        returns     = {Nothing},
        example     = """
            addThem: function [x, y][
                x + y
            ]
            alias --> 'addThem
    
            print --> 2 3
            ; 5
            ..........
            multiplyThem: function [x, y][ x * y ]
            alias.infix {<=>} 'multiplyThem

            print 2 <=> 3
            ; 6
        """:
            #=======================================================
            var prec = PrefixPrecedence
            if (hadAttr("infix")):
                prec = InfixPrecedence

            var sym: VSymbol
            if xKind==String:
                sym = doParse(x.s, isFile=false).a[0].m
            elif xKind==Block:
                let elem {.cursor.} = x.a[0]
                requireValue(elem, {Symbol, SymbolLiteral})

                sym = elem.m
            else:
                sym = x.m

            Aliases[sym] = AliasBinding(
                precedence: prec,
                name: newWord(y.s)
            )

    builtin "break",
        alias       = unaliased, 
        op          = opBreak,
        rule        = PrefixPrecedence,
        description = "break out of current block or loop",
        args        = NoArgs,
        attrs       = NoAttrs,
        returns     = {Nothing},
        example     = """
            loop 1..5 'x [
                print ["x:" x]
                if x=3 -> break
                print "after check"
            ]
            print "after loop"

            ; x: 1
            ; after check
            ; x: 2
            ; after check
            ; x: 3
            ; after loop
        """:
            #=======================================================
            raise BreakTriggered()

    builtin "call",
        alias       = unaliased, 
        op          = opNop,
        rule        = PrefixPrecedence,
        description = "call function with given list of parameters",
        args        = {
            "function"  : {String,Literal,PathLiteral,Function},
            "params"    : {Block}
        },
        attrs       = {
            "external"  : ({String},"path to external library"),
            "expect"    : ({Type},"expect given return type")
        },
        returns     = {Any},
        example     = """
            multiply: function [x y][
                x * y
            ]
            
            call 'multiply [3 5]          ; => 15
            ..........
            call $[x][x+2] [5]            ; 7
            ..........
            ; Calling external (C code) functions
            
            ; compile with:
            ; clang -c -w mylib.c
            ; clang -shared -o libmylib.dylib mylib.o
            ; 
            ; NOTE:
            ; * If you're using GCC, just replace `clang` by `gcc`
            ; * If you're not on MacOS, replace your `dylib` by the right extension
            ;   normally they can be `.so` or `.dll` in other Operational Systems.
            
            ; #include <stdio.h>
            ;
            ; void sayHello(char* name){
            ;    printf("Hello %s!\n", name);
            ; }
            ;
            ; int doubleNum(int num){
            ;    return num * 2;
            ;}

            ; call an external function directly
            call.external: "mylib" 'sayHello ["John"]

            ; map an external function to a native one
            doubleNum: function [num][
                ensure -> integer? num
                call .external: "mylib"
                    .expect:   :integer
                    'doubleNum @[num]
            ]

            loop 1..3 'x [
                print ["The double of" x "is" doubleNum x]
            ]
        """:
            #=======================================================
            if checkAttr("external"):
                when not defined(WEB):
                    let externalLibrary = aExternal.s

                    var expected = Nothing
                    if checkAttr("expect"):
                        expected = aExpect.t

                    push(execForeignMethod(externalLibrary, x.s, y.a, expected))
            else:
                var fun: Value

                if xKind in {Literal, String}:
                    fun = FetchSym(x.s)
                elif xKind == PathLiteral:
                    fun = FetchPathSym(x.p)
                else:
                    fun = x

                for v in y.a.reversed:
                    push(v)

                if fun.fnKind==UserFunction:
                    var fid: Hash
                    if xKind in {Literal,String}:
                        fid = hash(x.s)
                    else:
                        fid = hash(fun)

                    execFunction(fun, fid)
                else:
                    fun.action()()
        
    builtin "case",
        alias       = unaliased,
        op          = opNop, 
        rule        = PrefixPrecedence,
        description = "initiate a case block to check for different cases",
        args        = {
            "predicate" : {Block,Null}
        },
        attrs       = NoAttrs,
        returns     = {Nothing},
        example     = """
            a: 2
            case [a]
                when? [<2] -> print "a is less than 2"
                when? [=2] -> print "a is 2"
                else       -> print "a is greater than 2"
        """:
            #=======================================================
            if xKind==Null:
                push(newBlock())
            else:
                push(x)
            push(newLogical(false))

    builtin "coalesce",
        alias       = doublequestion, 
        op          = opNop,
        rule        = InfixPrecedence,
        description = "if first value is null or false, return second value; otherwise return the first one",
        args        = {
            "value"         : {Any},
            "alternative"   : {Any}
        },
        attrs       = NoAttrs,
        returns     = {Any},
        example     = """
            ; Note that 'attr returns null if it has no attribute          
            print coalesce attr "myAttr" "attr not found"
            print (attr "myAttr") ?? "attr not found"
            
            print (myData) ?? defaultData
        """:
            #=======================================================
            let condition = not (xKind==Null or isFalse(x))
            if condition:
                push(x)
            else:
                push(y)

    builtin "continue",
        alias       = unaliased, 
        op          = opContinue,
        rule        = PrefixPrecedence,
        description = "immediately continue with next iteration",
        args        = NoArgs,
        attrs       = NoAttrs,
        returns     = {Nothing},
        example     = """
            loop 1..5 'x [
                print ["x:" x]
                if x=3 -> continue
                print "after check"
            ]
            print "after loop"

            ; x: 1 
            ; after check
            ; x: 2 
            ; after check
            ; x: 3 
            ; x: 4 
            ; after check
            ; x: 5 
            ; after check
            ; after loop
        """:
            #=======================================================
            raise ContinueTriggered()

    # TODO(Core\do) not working well with Bytecode?
    #  labels: bug, critical, library, values
    builtin "do",
        alias       = unaliased, 
        op          = opNop,
        rule        = PrefixPrecedence,
        description = "evaluate and execute given code",
        args        = {
            "code"  : {String,Block,Bytecode}
        },
        attrs       = {
            "times" : ({Integer},"repeat block execution given number of times")
        },
        returns     = {Any},
        example     = """
            do "print 123"                ; 123
            ..........
            do [
                x: 3
                print ["x =>" x]          ; x => 3
            ]
            ..........
            print do "https://raw.githubusercontent.com/arturo-lang/arturo/master/examples/projecteuler/euler1.art"
            ; 233168
            ..........
            do.times: 3 [
                print "Hello!"
            ]
            ; Hello!
            ; Hello!
            ; Hello!
            ..........
            ; Importing modules

            ; let's say you have a 'module.art' with  this code:
            ;
            ; pi: 3.14
            ;
            ; hello: $[name :string] [
            ;    print ["Hello" name]
            ;]

            do relative "module.art"

            print pi
            ; 3.14

            do [
                hello "John Doe"
                ; Hello John Doe
            ]
    
            ; Note: always use imported functions inside a 'do block
            ; since they need to be evaluated beforehand.
            ; On the other hand, simple variables can be used without
            ; issues, as 'pi in this example
        """:
            #=======================================================
            var times = 1
            var currentTime = 0

            if checkAttr("times"):
                times = aTimes.i

            var evaled: Translation
            if xKind != String:
                evaled = evalOrGet(x)

            while currentTime < times:
                if xKind in {Block,Bytecode}:
                    execUnscoped(evaled)
                    
                else: # string
                    let (src, tp) = getSource(x.s)

                    if tp==FileData:
                        addPath(x.s)

                    let parsed = doParse(src, isFile=false)
                    if not parsed.isNil:
                        execUnscoped(parsed)

                    if tp==FileData:
                        discard popPath()
                
                currentTime += 1

    builtin "dup",
        alias       = thickarrowleft, 
        op          = opNop,
        rule        = PrefixPrecedence,
        description = "duplicate the top of the stack and convert non-returning call to a do-return call",
        args        = {
            "value" : {Any}
        },
        attrs       = NoAttrs,
        returns     = {Any},
        example     = """
            ; a label normally consumes its inputs
            ; and returns nothing

            ; using dup before a call, the non-returning function
            ; becomes a returning one

            a: b: <= 3

            print a         ; 3
            print b         ; 3
        """:
            #=======================================================
            push(x)
            push(x)

    builtin "else",
        alias       = unaliased, 
        op          = opElse,
        rule        = PrefixPrecedence,
        description = "perform action, if last condition was not true",
        args        = {
            "otherwise" : {Block,Bytecode}
        },
        attrs       = NoAttrs,
        returns     = {Nothing},
        example     = """
            x: 2
            z: 3
            
            if? x>z [
                print "x was greater than z"
            ]
            else [
                print "nope, x was not greater than z"
            ]
        """:
            #=======================================================
            let y = stack.pop() # pop the value of the previous operation (hopefully an 'if?' or 'when?')
            if isFalse(y): 
                execUnscoped(x)  
            
    builtin "ensure",
        alias       = unaliased, 
        op          = opNop,
        rule        = PrefixPrecedence,
        description = "assert given condition is true, or exit",
        args        = {
            "condition"     : {Block}
        },
        attrs       = {
            "that"   : ({String},"prints a custom message when ensure fails")
        },
        returns     = {Nothing},
        example     = """
            num: input "give me a positive number"

            ensure [num > 0]

            print "good, the number is positive indeed. let's continue..."
            ..........
            ensure.message: "Wrong calc" ->  0 = 1 + 1
            ; >> Assertion | "Wrong calc": [0 = 1 + 1]
            ;        error |
        """:
            #=======================================================
            
            if checkAttr("that"):
                execUnscoped(x)
                if isFalse(stack.pop()):
                    AssertionError_AssertionFailed(x.codify(), aThat.s)
            else:
                execUnscoped(x)
                if isFalse(stack.pop()):
                    AssertionError_AssertionFailed(x.codify())

    builtin "function",
        alias       = dollar,
        op          = opFunc,
        rule        = PrefixPrecedence,
        description = "create function with given arguments and body",
        args        = {
            "arguments" : {Literal, Block},
            "body"      : {Block}
        },
        attrs       = {
            "import"    : ({Block},"import/embed given list of symbols from current environment"),
            "export"    : ({Block},"export given symbols to parent"),
            "memoize"   : ({Logical},"store results of function calls"),
            "inline"    : ({Logical},"execute function without scope")
        },
        returns     = {Function},
        example     = """
            f: function [x][ x + 2 ]
            print f 10                ; 12

            f: $[x][x+2]
            print f 10                ; 12
            ..........
            multiply: function [x,y][
                x * y
            ]
            print multiply 3 5        ; 15
            ..........
            ; forcing typed parameters
            addThem: function [
                x :integer
                y :integer :floating
            ][
                x + y
            ]
            ..........
            ; adding complete documentation for user function
            ; using data comments within the body
            addThem: function [
                x :integer :floating
                y :integer :floating
            ][
                ;; description: « takes two numbers and adds them up
                ;; options: [
                ;;      mul: :integer « also multiply by given number
                ;; ]
                ;; returns: :integer :floating
                ;; example: {
                ;;      addThem 10 20
                ;;      addThem.mult:3 10 20
                ;; }

                mult?: attr 'mult
                if? not? null? mult? ->
                    return mult? * x + y
                else ->
                    return x + y
            ]

            info'addThem

            ; |--------------------------------------------------------------------------------
            ; |        addThem  :function                                          0x10EF0E528
            ; |--------------------------------------------------------------------------------
            ; |                 takes two numbers and adds them up
            ; |--------------------------------------------------------------------------------
            ; |          usage  addThem x :integer :floating
            ; |                         y :integer :floating
            ; |
            ; |        options  .mult :integer -> also multiply by given number
            ; |
            ; |        returns  :integer :floating
            ; |--------------------------------------------------------------------------------
            ..........
            publicF: function .export:['x] [z][
                print ["z =>" z]
                x: 5
            ]

            publicF 10
            ; z => 10

            print x
            ; 5
            ..........
            ; memoization
            fib: $[x].memoize[
                if? x<2 [1]
                else [(fib x-1) + (fib x-2)]
            ]

            loop 1..25 [x][
                print ["Fibonacci of" x "=" fib x]
            ]
        """:
            #=======================================================
            var imports: Value = nil
            if checkAttr("import"):
                var ret = initOrderedTable[string,Value]()
                for item in aImport.a:
                    requireAttrValue("import", item, {Word, Literal})
                    ret[item.s] = FetchSym(item.s)
                imports = newDictionary(ret)

            var exports: Value = nil

            if checkAttr("export"):
                requireAttrValueBlock("export", aExport, {Word, Literal})
                exports = aExport

            var memoize = (hadAttr("memoize"))
            var inline = (hadAttr("inline"))

            let argBlock {.cursor.} =
                if xKind == Block: 
                    requireValueBlock(x, {Word, Literal, Type})
                    x.a
                else: @[x]

            push(newFunctionFromDefinition(argBlock, y, imports, exports, memoize, inline))

    builtin "if",
        alias       = unaliased, 
        op          = opIf,
        rule        = PrefixPrecedence,
        description = "perform action, if given condition is not false or null",
        args        = {
            "condition" : {Any},
            "action"    : {Block,Bytecode}
        },
        attrs       = NoAttrs,
        returns     = {Nothing},
        example     = """
            x: 2
            
            if x=2 -> print "yes, that's right!"
            ; yes, that's right!
        """:
            #=======================================================
            let condition = not (xKind==Null or isFalse(x))
            if condition: 
                execUnscoped(y)

<<<<<<< HEAD
    # TODO(Core\__VerbosePackager) Find an elegant way to inject hidden functions
    #  labels: library, enhancement, cleanup
    builtin "__VerbosePackager",
        alias       = unaliased, 
        op          = opNop,
        rule        = PrefixPrecedence,
        description = "",
        args        = NoArgs,
        attrs       = NoAttrs,
        returns     = {Nothing,Dictionary,Block},
        example     = """
        """:
            #=======================================================
            VerbosePackager = true

    # TODO(Core\import) `.lean` not always working properly
    #  basically, if you make 2 imports of the same package, one `.lean` and another normal one
    #  the 2nd one breaks. Does it have to do with our `execDictionary`?
    #  labels: library, bug, unit-test
    builtin "import",
        alias       = unaliased, 
        op          = opNop,
        rule        = PrefixPrecedence,
        description = "import given package",
        args        = {
            "package"   : {String,Literal,Block}
        },
        attrs       = {
            "version"   : ({Version},"specify package version"),
            "min"       : ({Logical},"get any version >= the specified one"),
            "branch"    : ({String,Literal},"use specific branch for repository url (default: main)"),
            "latest"    : ({Logical},"always check for the latest version available"),
            "lean"      : ({Logical},"return as a dictionary, instead of importing in main namespace"),
            "verbose"   : ({Logical},"output extra information")
        },
        returns     = {Nothing,Dictionary,Block},
        example     = """
            import "dummy"                      ; import the package 'dummy'
            do ::
                print dummyFunc 10              ; and use it :)
            ..........
            import.version:0.0.3 "dummy"        ; import a specific version

            import.min.version:0.0.3 "dummy"    ; import at least the give version;
                                                ; if there is a newer one, it will pull this one
            ..........
            import.latest "dummy"               ; whether we already have the package or not
                                                ; always try to pull the latest version
            ..........
            import "https://github.com/arturo-lang/dummy-package"
            ; we may also import user repositories directly

            import.branch:"main" "https://github.com/arturo-lang/dummy-package"
            ; even specifying the branch to pull
            ..........
            import "somefile.art"               ; importing a local file is possible

            import "somepackage"                ; the same works if we have a folder that
                                                ; is actually structured like a package
            ..........
            d: import.lean "dummy"              ; importing a package as a dictionary
                                                ; for better namespace isolation
=======
            push(newLogical(condition))

    when not defined(MINI):
        # TODO(Core/__VerbosePackager) Find an elegant way to inject hidden functions
        #  labels: library, enhancement, cleanup
        builtin "__VerbosePackager",
            alias       = unaliased, 
            op          = opNop,
            rule        = PrefixPrecedence,
            description = "",
            args        = NoArgs,
            attrs       = NoAttrs,
            returns     = {Nothing,Dictionary,Block},
            example     = """
            """:
                #=======================================================
                VerbosePackager = true
>>>>>>> c2d30221

        # TODO(Core/import) `.lean` not always working properly
        #  basically, if you make 2 imports of the same package, one `.lean` and another normal one
        #  the 2nd one breaks. Does it have to do with our `execDictionary`?
        #  labels: library, bug, unit-test
        builtin "import",
            alias       = unaliased, 
            op          = opNop,
            rule        = PrefixPrecedence,
            description = "import given package",
            args        = {
                "package"   : {String,Literal,Block}
            },
            attrs       = {
                "version"   : ({Version},"specify package version"),
                "min"       : ({Logical},"get any version >= the specified one"),
                "branch"    : ({String,Literal},"use specific branch for repository url (default: main)"),
                "latest"    : ({Logical},"always check for the latest version available"),
                "lean"      : ({Logical},"return as a dictionary, instead of importing in main namespace"),
                "verbose"   : ({Logical},"output extra information")
            },
            returns     = {Nothing,Dictionary,Block},
            example     = """
                import "dummy"                      ; import the package 'dummy'
                do ::
                    print dummyFunc 10              ; and use it :)
                ..........
                import.version:0.0.3 "dummy"        ; import a specific version

                import.min.version:0.0.3 "dummy"    ; import at least the give version;
                                                    ; if there is a newer one, it will pull this one
                ..........
                import.latest "dummy"               ; whether we already have the package or not
                                                    ; always try to pull the latest version
                ..........
                import "https://github.com/arturo-lang/dummy-package"
                ; we may also import user repositories directly

                import.branch:"main" "https://github.com/arturo-lang/dummy-package"
                ; even specifying the branch to pull
                ..........
                import "somefile.art"               ; importing a local file is possible

                import "somepackage"                ; the same works if we have a folder that
                                                    ; is actually structured like a package
                ..........
                d: import.lean "dummy"              ; importing a package as a dictionary
                                                    ; for better namespace isolation

                do [
                    print d\dummyFunc 10            ; works fine :)
                ]
            """:
                #=======================================================
                var verspec = (true, NoPackageVersion)
                var branch = "main"
                let latest = hadAttr("latest")
                let verbose = hadAttr("verbose")
                let lean = hadAttr("lean")
                
                var pkgs: seq[string]
                if xKind in {String, Literal}:
                    pkgs.add(x.s)
                else:
                    pkgs = x.a.map((p)=>p.s)

                let multiple = pkgs.len > 1
                
                if checkAttr("version"):
                    verspec = (hadAttr("min"), aVersion.version)

                if checkAttr("branch"):
                    branch = aBranch.s

                let verboseBefore = VerbosePackager
                if verbose:
                    VerbosePackager = true

                var ret: ValueArray

                for pkg in pkgs:
                    if (let res = getEntryForPackage(pkg, verspec, branch, latest); res.isSome):
                        let src = res.get()

                        if not src.fileExists():
                            RuntimeError_PackageNotValid(pkg)

                        addPath(src)

                        if not lean:
                            let parsed = doParse(src, isFile=true)
                            if not parsed.isNil:
                                execUnscoped(parsed)
                        else:
                            let got = execDictionary(doParse(src, isFile=true))
                            if multiple:
                                ret.add(newDictionary(got))
                            else:
                                push(newDictionary(got))

                        discard popPath()              
                    else:
                        RuntimeError_PackageNotFound(pkg)

                VerbosePackager = verboseBefore

                if multiple:
                    push(newBlock(ret))

    # TODO(Core\let) block assignments should properly handle readonly Values
    #  In a few words: we should make sure that `[a b]: [1 2]` is the same as 
    #  assigning each value one by one, which means that there should be an *implicit* 
    #  new Value created for readonly value. Apparently, `setSym` in VM/globals 
    #  doesn't handle this properly; but it should.
    #  See also: https://discord.com/channels/765519132186640445/829324913097048065/1099426535569633401
    #  labels: library, bug, critical
    builtin "let",
        alias       = colon, 
        op          = opNop,
        rule        = InfixPrecedence,
        description = "set symbol to given value",
        args        = {
            "symbol"    : {String,Literal,Block},
            "value"     : {Any}
        },
        attrs       = NoAttrs,
        returns     = {Nothing},
        example     = """
            let 'x 10               ; x: 10
            print x                 ; 10
            ..........
            ; variable assignments
            "a": 2                  ; a: 2
            
            {_someValue}: 3
            print var {_someValue}  ; 3
            ..........
            ; multiple assignments
            [a b]: [1 2]
            print a                 ; 1
            print b                 ; 2
            ..........
            ; multiple assignment to single value
            [a b c]: 5
            print a                 ; 5
            print b                 ; 5
            print c                 ; 5
            ..........
            ; tuple unpacking
            divmod: function [x,y][
                @[x/y x%y]
            ]
            [d,m]: divmod 10 3      ; d: 3, m: 1
        """:
            #=======================================================
            if xKind==Block:
                if yKind==Block:
                    for i,w in pairs(x.a):
                        SetSym(w.s, y.a[i], safe=true)
                else:
                    for w in items(x.a):
                        SetSym(w.s, y, safe=true)
            else:
                SetInPlace(y, safe=true)

    builtin "new",
        alias       = unaliased, 
        op          = opNop,
        rule        = PrefixPrecedence,
        description = "create new value by cloning given one",
        args        = {
            "value"     : {Any}
        },
        attrs       = NoAttrs,
        returns     = {Any},
        example     = """
            c: "Hello"
            d: new c        ; make a copy of the older string

            ; changing one string in-place
            ; will change only the string in question

            'd ++ "World"
            print d                 ; HelloWorld
            print c                 ; Hello
        """:
            #=======================================================
            push(copyValue(x))

    builtin "return",
        alias       = unaliased, 
        op          = opReturn,
        rule        = PrefixPrecedence,
        description = "return given value from current function",
        args        = {
            "value" : {Any}
        },
        attrs       = NoAttrs,
        returns     = {Nothing},
        example     = """
            f: function [x][ 
                loop 1..x 'y [ 
                    if y=5 [ return y*2 ] 
                ] 
                return x*2
            ]
            
            print f 3         ; 6
            print f 6         ; 10
        """:
            #=======================================================
            push(x)
            raise ReturnTriggered()

    builtin "switch",
        alias       = question, 
        op          = opSwitch,
        rule        = InfixPrecedence,
        description = "if condition is not false or null perform given action, otherwise perform alternative action",
        args        = {
            "condition"     : {Any},
            "action"        : {Block},
            "alternative"   : {Block}
        },
        attrs       = NoAttrs,
        returns     = {Any},
        example     = """
            x: 2
            
            switch x=2 -> print "yes, that's right!"
                       -> print "nope, that's not right!"
            ; yes, that's right!
        """:
            #=======================================================
            let condition = not (xKind==Null or isFalse(x))
            if condition: 
                execUnscoped(y)
            else:
                execUnscoped(z)

    builtin "unless",
        alias       = unaliased, 
        op          = opUnless,
        rule        = PrefixPrecedence,
        description = "perform action, if given condition is false or null",
        args        = {
            "condition" : {Any},
            "action"    : {Block,Bytecode}
        },
        attrs       = NoAttrs,
        returns     = {Nothing},
        example     = """
            x: 2
            
            unless x=1 -> print "yep, x is not 1!"
            ; yep, x is not 1!
        """:
            #=======================================================
            let condition = xKind==Null or isFalse(x)
            if condition: 
                execUnscoped(y)

    builtin "unstack",
        alias       = unaliased, 
        op          = opNop,
        rule        = PrefixPrecedence,
        description = "pop top <number> values from stack",
        args        = {
            "number"    : {Integer}
        },
        attrs       = {
            "discard"   : ({Logical},"do not return anything")
        },
        returns     = {Any},
        example     = """
            1 2 3
            a: unstack 1        ; a: 3

            1 2 3
            b: unstack 2        ; b: [3 2]
            ..........
            1 2 3
            unstack.discard 1   ; popped 3 from the stack
        """:
            #=======================================================
            if Stack[0..SP-1].len < x.i: RuntimeError_StackUnderflow()
            
            let doDiscard = (hadAttr("discard"))
            
            if x.i==1:
                if doDiscard: discard stack.pop()
                else: discard
            else:
                if doDiscard: 
                    var i = 0
                    while i<x.i:
                        discard stack.pop()
                        i+=1
                else:
                    var res: ValueArray
                    var i = 0
                    while i<x.i:
                        res.add stack.pop()
                        i+=1
                    push(newBlock(res))

    builtin "until",
        alias       = unaliased, 
        op          = opNop,
        rule        = PrefixPrecedence,
        description = "execute action until the given condition is not false or null",
        args        = {
            "action"    : {Block,Bytecode},
            "condition" : {Block,Bytecode}
        },
        attrs       = NoAttrs,
        returns     = {Nothing},
        example     = """
            i: 0 
            until [
                print ["i =>" i] 
                i: i + 1
            ][i = 10]
            
            ; i => 0 
            ; i => 1 
            ; i => 2 
            ; i => 3 
            ; i => 4 
            ; i => 5 
            ; i => 6 
            ; i => 7 
            ; i => 8 
            ; i => 9 
        """:
            #=======================================================
            let preevaledX = evalOrGet(x)
            let preevaledY = evalOrGet(y)

            while true:
                handleBranching:
                    execUnscoped(preevaledX)
                    execUnscoped(preevaledY)

                    let popped = stack.pop()
                    let condition = not (popped.kind==Null or isFalse(popped))
                    if condition:
                        break
                do:
                    discard

    builtin "var",
        alias       = unaliased, 
        op          = opNop,
        rule        = PrefixPrecedence,
        description = "get symbol value by given name",
        args        = {
            "symbol"    : {String,Literal,PathLiteral}
        },
        attrs       = NoAttrs,
        returns     = {Any},
        example     = """
            a: 2
            print var 'a            ; a

            f: function [x][x+2]
            print f 10              ; 12

            g: var 'f               
            print g 10              ; 12
        """:
            #=======================================================
            if xKind in {String,Literal}:
                push(FetchSym(x.s))
            else:
                push(FetchPathSym(x.p))

    builtin "while",
        alias       = unaliased, 
        op          = opWhile,
        rule        = PrefixPrecedence,
        description = "execute action while the given condition is is not false or null",
        args        = {
            "condition" : {Block,Bytecode,Null},
            "action"    : {Block,Bytecode}
        },
        attrs       = NoAttrs,
        returns     = {Nothing},
        example     = """
            i: 0 
            while [i<10][
                print ["i =>" i] 
                i: i + 1
            ]
            
            ; i => 0 
            ; i => 1 
            ; i => 2 
            ; i => 3 
            ; i => 4 
            ; i => 5 
            ; i => 6 
            ; i => 7 
            ; i => 8 
            ; i => 9 

            while ø [
                print "something"   ; infinitely
            ]
        """:
            #=======================================================
            if xKind==Null:
                let preevaledY = evalOrGet(y)
                while true:
                    handleBranching:
                        execUnscoped(preevaledY)
                    do:
                        discard
            else:
                let preevaledX = evalOrGet(x)
                let preevaledY = evalOrGet(y)

                execUnscoped(preevaledX)
                var popped = stack.pop()

                while not (popped.kind==Null or isFalse(popped)):
                    handleBranching:
                        execUnscoped(preevaledY)
                        execUnscoped(preevaledX)
                        popped = stack.pop()
                    do:
                        discard
    
    builtin "with",
        alias       = unaliased,
        op          = opNop,
        rule        = PrefixPrecedence,
        description = "create closure-style block by embedding given words",
        args        = {
            "embed" : {Literal, Block},
            "body"  : {Block}
        },
        attrs       = NoAttrs,
        returns     = {Block},
        example     = """
            f: function [x][
                with [x][
                    "the multiple of" x "is" 2*x
                ]
            ]

            multiplier: f 10

            print multiplier
            ; the multiple of 10 is 20
        """:
            #=======================================================
            var blk: ValueArray = y.a
            if xKind == Literal:
                blk.insert(FetchSym(x.s))
                blk.insert(newLabel(x.s))
            else:
                for item in x.a:
                    requireValue(item, {Word,Literal})
                    blk.insert(FetchSym(item.s))
                    blk.insert(newLabel(item.s))

            push(newBlock(blk))

    #----------------------------
    # Predicates
    #----------------------------

    builtin "if?",
        alias       = unaliased, 
        op          = opIfE,
        rule        = PrefixPrecedence,
        description = "perform action, if given condition is not false or null and return condition result",
        args        = {
            "condition" : {Any},
            "action"    : {Block}
        },
        attrs       = NoAttrs,
        returns     = {Logical},
        example     = """
            x: 2
            
            result: if? x=2 -> print "yes, that's right!"
            ; yes, that's right!
            
            print result
            ; true
            ..........
            x: 2
            z: 3
            
            if? x>z [
                print "x was greater than z"
            ]
            else [
                print "nope, x was not greater than z"
            ]
        """:
            #=======================================================
            let condition = not (xKind==Null or isFalse(x))
            if condition: 
                execUnscoped(y)

            push(newLogical(condition))

    builtin "throws?",
        alias       = unaliased, 
        op          = opNop,
        rule        = PrefixPrecedence,
        description = "perform action, and return true if errors were thrown",
        args        = {
            "action": {Block,Bytecode}
        },
        attrs       = NoAttrs,
        returns     = {Logical},
        example     = """
            throws? [
                1 + 2
            ] 
            ; => false

            throws? -> 1/0
            ; => true
        """:
            #=======================================================
            try:
                execUnscoped(x)

                push(VFALSE)
            except CatchableError, Defect:
                push(VTRUE)

    builtin "try?",
        alias       = unaliased, 
        op          = opNop,
        rule        = PrefixPrecedence,
        description = "perform action, catch possible errors and return status",
        args        = {
            "action": {Block,Bytecode}
        },
        attrs       = {
            "verbose"   : ({Logical},"print all error messages as usual")
        },
        returns     = {Logical},
        example     = """
            try? [
                ; let's try something dangerous
                print 10 / 0
            ]
            else [
                print "something went terribly wrong..."
            ]
            
            ; something went terribly wrong...
        """:
            #=======================================================
            let verbose = (hadAttr("verbose"))
            try:
                execUnscoped(x)

                push(VTRUE)
            except CatchableError, Defect:
                let e = getCurrentException()
                if verbose:
                    showVMErrors(e)
                push(VFALSE)

    builtin "unless?",
        alias       = unaliased, 
        op          = opUnlessE,
        rule        = PrefixPrecedence,
        description = "perform action, if given condition is false or null and return condition result",
        args        = {
            "condition" : {Any},
            "action"    : {Block,Bytecode}
        },
        attrs       = NoAttrs,
        returns     = {Logical},
        example     = """
            x: 2
            
            result: unless? x=1 -> print "yep, x is not 1!"
            ; yep, x is not 1!
            
            print result
            ; true
            
            z: 1
            
            unless? x>z [
                print "yep, x was not greater than z"
            ]
            else [
                print "x was greater than z"
            ]
            ; x was greater than z
        """:
            #=======================================================
            let condition = xKind==Null or isFalse(x)
            if condition: 
                execUnscoped(y)

            push(newLogical(condition))

    builtin "when?",
        alias       = unaliased, 
        op          = opNop,
        rule        = PrefixPrecedence,
        description = "check if a specific condition is fulfilled and, if so, execute given action",
        args        = {
            "condition" : {Block},
            "action"    : {Block}
        },
        attrs       = NoAttrs,
        returns     = {Logical},
        example     = """
            a: 2
            case [a]
                when? [<2] -> print "a is less than 2"
                when? [=2] -> print "a is 2"
                else       -> print "a is greater than 2"
        """:
            #=======================================================
            let z = stack.pop()
            if isFalse(z):

                let top = sTop()

                var newb: Value = newBlock()
                for old in top.a:
                    newb.a.add(old)
                for cond in x.a:
                    newb.a.add(cond)

                execUnscoped(newb)

                if isTrue(sTop()):
                    execUnscoped(y)
                    discard stack.pop()
                    discard stack.pop()
                    push(newLogical(true))
            else:
                push(z)

    #----------------------------
    # Constants
    #----------------------------

    constant "null",
        alias       = slashedzero,
        description = "the NULL constant":
            VNULL

#=======================================
# Add Library
#=======================================

Libraries.add(defineLibrary)<|MERGE_RESOLUTION|>--- conflicted
+++ resolved
@@ -632,70 +632,41 @@
             if condition: 
                 execUnscoped(y)
 
-<<<<<<< HEAD
-    # TODO(Core\__VerbosePackager) Find an elegant way to inject hidden functions
-    #  labels: library, enhancement, cleanup
-    builtin "__VerbosePackager",
-        alias       = unaliased, 
-        op          = opNop,
-        rule        = PrefixPrecedence,
-        description = "",
-        args        = NoArgs,
-        attrs       = NoAttrs,
-        returns     = {Nothing,Dictionary,Block},
-        example     = """
-        """:
-            #=======================================================
-            VerbosePackager = true
-
-    # TODO(Core\import) `.lean` not always working properly
-    #  basically, if you make 2 imports of the same package, one `.lean` and another normal one
-    #  the 2nd one breaks. Does it have to do with our `execDictionary`?
-    #  labels: library, bug, unit-test
-    builtin "import",
-        alias       = unaliased, 
-        op          = opNop,
-        rule        = PrefixPrecedence,
-        description = "import given package",
-        args        = {
-            "package"   : {String,Literal,Block}
-        },
-        attrs       = {
-            "version"   : ({Version},"specify package version"),
-            "min"       : ({Logical},"get any version >= the specified one"),
-            "branch"    : ({String,Literal},"use specific branch for repository url (default: main)"),
-            "latest"    : ({Logical},"always check for the latest version available"),
-            "lean"      : ({Logical},"return as a dictionary, instead of importing in main namespace"),
-            "verbose"   : ({Logical},"output extra information")
-        },
-        returns     = {Nothing,Dictionary,Block},
-        example     = """
-            import "dummy"                      ; import the package 'dummy'
-            do ::
-                print dummyFunc 10              ; and use it :)
-            ..........
-            import.version:0.0.3 "dummy"        ; import a specific version
-
-            import.min.version:0.0.3 "dummy"    ; import at least the give version;
-                                                ; if there is a newer one, it will pull this one
-            ..........
-            import.latest "dummy"               ; whether we already have the package or not
-                                                ; always try to pull the latest version
-            ..........
-            import "https://github.com/arturo-lang/dummy-package"
-            ; we may also import user repositories directly
-
-            import.branch:"main" "https://github.com/arturo-lang/dummy-package"
-            ; even specifying the branch to pull
-            ..........
-            import "somefile.art"               ; importing a local file is possible
-
-            import "somepackage"                ; the same works if we have a folder that
-                                                ; is actually structured like a package
-            ..........
-            d: import.lean "dummy"              ; importing a package as a dictionary
-                                                ; for better namespace isolation
-=======
+    builtin "if?",
+        alias       = unaliased, 
+        op          = opIfE,
+        rule        = PrefixPrecedence,
+        description = "perform action, if given condition is not false or null and return condition result",
+        args        = {
+            "condition" : {Any},
+            "action"    : {Block}
+        },
+        attrs       = NoAttrs,
+        returns     = {Logical},
+        example     = """
+            x: 2
+            
+            result: if? x=2 -> print "yes, that's right!"
+            ; yes, that's right!
+            
+            print result
+            ; true
+            ..........
+            x: 2
+            z: 3
+            
+            if? x>z [
+                print "x was greater than z"
+            ]
+            else [
+                print "nope, x was not greater than z"
+            ]
+        """:
+            #=======================================================
+            let condition = not (xKind==Null or isFalse(x))
+            if condition: 
+                execUnscoped(y)
+
             push(newLogical(condition))
 
     when not defined(MINI):
@@ -713,7 +684,6 @@
             """:
                 #=======================================================
                 VerbosePackager = true
->>>>>>> c2d30221
 
         # TODO(Core/import) `.lean` not always working properly
         #  basically, if you make 2 imports of the same package, one `.lean` and another normal one
