#=======================================================
# Arturo
# Programming Language + Bytecode VM compiler
# (c) 2019-2023 Yanis Zafirópulos
#
# @file: library/Core.nim
#=======================================================

## The main Core module 
## (part of the standard library)

# TODO(Core) General cleanup needed
#  labels: library, enhancement, cleanup

#=======================================
# Pragmas
#=======================================

{.used.}

#=======================================
# Libraries
#=======================================

import algorithm, hashes, options
import sequtils, sugar

import helpers/datasource
when not defined(WEB):
    import os
    import helpers/ffi
    import helpers/packager

import vm/lib
import vm/[env, errors, eval, exec, parse]

#=======================================
# Definitions
#=======================================

# TODO(Core) add new `throw` built-in method?
#  this could easily work with a new `:exception` built-in type
#  labels: library, new feature,open discussion

# TODO(Core) add new `catch` method?
#  Currently, `try?` works with `else`, pretty much like `if?`
#  but we cannot do anything with the exception itself, in case
#  this `try?` has failed
#
#  So, why not add a `catch` method, where we could do something like:
#  ```
#  try? [
#      ; let's try something dangerous
#      print 10 / 0
#  ]
#  catch 'e [
#      print "something went terribly wrong..."
#      print e
#  ]
#  ```
#  In that case, `e` would hold the Exception, which should preferrably be
#  of a distinct Exception type.
#  labels: library,new feature,enhancement,open discussion

proc defineLibrary*() =

    #----------------------------
    # Functions
    #----------------------------

    builtin "alias",
        alias       = unaliased, 
        op          = opNop,
        rule        = PrefixPrecedence,
        description = "assign symbol to given function",
        args        = {
            "symbol"      : {Symbol, SymbolLiteral, String, Block},
            "function"    : {Word, Literal, String}
        },
        attrs       = {
            "infix"  : ({Logical},"use infix precedence")
        },
        returns     = {Nothing},
        example     = """
            addThem: function [x, y][
                x + y
            ]
            alias --> 'addThem
    
            print --> 2 3
            ; 5
            ..........
            multiplyThem: function [x, y][ x * y ]
            alias.infix {<=>} 'multiplyThem

            print 2 <=> 3
            ; 6
        """:
            #=======================================================
            var prec = PrefixPrecedence
            if (hadAttr("infix")):
                prec = InfixPrecedence

            var sym: VSymbol
            if xKind==String:
                sym = doParse(x.s, isFile=false).a[0].m
            elif xKind==Block:
                let elem {.cursor.} = x.a[0]
                requireValue(elem, {Symbol, SymbolLiteral})

                sym = elem.m
            else:
                sym = x.m

            Aliases[sym] = AliasBinding(
                precedence: prec,
                name: newWord(y.s)
            )

    builtin "break",
        alias       = unaliased, 
        op          = opBreak,
        rule        = PrefixPrecedence,
        description = "break out of current block or loop",
        args        = NoArgs,
        attrs       = NoAttrs,
        returns     = {Nothing},
        example     = """
            loop 1..5 'x [
                print ["x:" x]
                if x=3 -> break
                print "after check"
            ]
            print "after loop"

            ; x: 1
            ; after check
            ; x: 2
            ; after check
            ; x: 3
            ; after loop
        """:
            #=======================================================
            raise BreakTriggered()

    builtin "call",
        alias       = unaliased, 
        op          = opNop,
        rule        = PrefixPrecedence,
        description = "call function with given list of parameters",
        args        = {
            "function"  : {String,Literal,PathLiteral,Function},
            "params"    : {Block}
        },
        attrs       = {
            "external"  : ({String},"path to external library"),
            "expect"    : ({Type},"expect given return type")
        },
        returns     = {Any},
        example     = """
            multiply: function [x y][
                x * y
            ]
            
            call 'multiply [3 5]          ; => 15
            ..........
            call $[x][x+2] [5]            ; 7
            ..........
            ; Calling external (C code) functions
            
            ; compile with:
            ; clang -c -w mylib.c
            ; clang -shared -o libmylib.dylib mylib.o
            ; 
            ; NOTE:
            ; * If you're using GCC, just replace `clang` by `gcc`
            ; * If you're not on MacOS, replace your `dylib` by the right extension
            ;   normally they can be `.so` or `.dll` in other Operational Systems.
            
            ; #include <stdio.h>
            ;
            ; void sayHello(char* name){
            ;    printf("Hello %s!\n", name);
            ; }
            ;
            ; int doubleNum(int num){
            ;    return num * 2;
            ;}

            ; call an external function directly
            call.external: "mylib" 'sayHello ["John"]

            ; map an external function to a native one
            doubleNum: function [num][
                ensure -> integer? num
                call .external: "mylib"
                    .expect:   :integer
                    'doubleNum @[num]
            ]

            loop 1..3 'x [
                print ["The double of" x "is" doubleNum x]
            ]
        """:
            #=======================================================
            if checkAttr("external"):
                when not defined(WEB):
                    let externalLibrary = aExternal.s

                    var expected = Nothing
                    if checkAttr("expect"):
                        expected = aExpect.t

                    push(execForeignMethod(externalLibrary, x.s, y.a, expected))
            else:
                var fun: Value

                if xKind in {Literal, String}:
                    fun = FetchSym(x.s)
                elif xKind == PathLiteral:
                    fun = FetchPathSym(x.p)
                else:
                    fun = x

                for v in y.a.reversed:
                    push(v)

                if fun.fnKind==UserFunction:
                    var fid: Hash
                    if xKind in {Literal,String}:
                        fid = hash(x.s)
                    else:
                        fid = hash(fun)

                    execFunction(fun, fid)
                else:
                    fun.action()()
        
    builtin "case",
        alias       = unaliased,
        op          = opNop, 
        rule        = PrefixPrecedence,
        description = "initiate a case block to check for different cases",
        args        = {
            "predicate" : {Block,Null}
        },
        attrs       = NoAttrs,
        returns     = {Nothing},
        example     = """
            a: 2
            case [a]
                when? [<2] -> print "a is less than 2"
                when? [=2] -> print "a is 2"
                else       -> print "a is greater than 2"
        """:
            #=======================================================
            if xKind==Null:
                push(newBlock())
            else:
                push(x)
            push(newLogical(false))

    builtin "coalesce",
        alias       = doublequestion, 
        op          = opNop,
        rule        = InfixPrecedence,
        description = "if first value is null or false, return second value; otherwise return the first one",
        args        = {
            "value"         : {Any},
            "alternative"   : {Any}
        },
        attrs       = NoAttrs,
        returns     = {Any},
        example     = """
            ; Note that 'attr returns null if it has no attribute          
            print coalesce attr "myAttr" "attr not found"
            print (attr "myAttr") ?? "attr not found"
            
            print (myData) ?? defaultData
        """:
            #=======================================================
            let condition = not (xKind==Null or isFalse(x))
            if condition:
                push(x)
            else:
                push(y)

    builtin "continue",
        alias       = unaliased, 
        op          = opContinue,
        rule        = PrefixPrecedence,
        description = "immediately continue with next iteration",
        args        = NoArgs,
        attrs       = NoAttrs,
        returns     = {Nothing},
        example     = """
            loop 1..5 'x [
                print ["x:" x]
                if x=3 -> continue
                print "after check"
            ]
            print "after loop"

            ; x: 1 
            ; after check
            ; x: 2 
            ; after check
            ; x: 3 
            ; x: 4 
            ; after check
            ; x: 5 
            ; after check
            ; after loop
        """:
            #=======================================================
            raise ContinueTriggered()

    # TODO(Core\do) not working well with Bytecode?
    #  labels: bug, critical, library, values
    builtin "do",
        alias       = unaliased, 
        op          = opNop,
        rule        = PrefixPrecedence,
        description = "evaluate and execute given code",
        args        = {
            "code"  : {String,Block,Bytecode}
        },
        attrs       = {
            "times" : ({Integer},"repeat block execution given number of times")
        },
        returns     = {Any},
        example     = """
            do "print 123"                ; 123
            ..........
            do [
                x: 3
                print ["x =>" x]          ; x => 3
            ]
            ..........
            print do "https://raw.githubusercontent.com/arturo-lang/arturo/master/examples/projecteuler/euler1.art"
            ; 233168
            ..........
            do.times: 3 [
                print "Hello!"
            ]
            ; Hello!
            ; Hello!
            ; Hello!
            ..........
            ; Importing modules

            ; let's say you have a 'module.art' with  this code:
            ;
            ; pi: 3.14
            ;
            ; hello: $[name :string] [
            ;    print ["Hello" name]
            ;]

            do relative "module.art"

            print pi
            ; 3.14

            do [
                hello "John Doe"
                ; Hello John Doe
            ]
    
            ; Note: always use imported functions inside a 'do block
            ; since they need to be evaluated beforehand.
            ; On the other hand, simple variables can be used without
            ; issues, as 'pi in this example
        """:
            #=======================================================
            var times = 1
            var currentTime = 0

            if checkAttr("times"):
                times = aTimes.i

            var evaled: Translation
            if xKind != String:
                evaled = evalOrGet(x)

            while currentTime < times:
                if xKind in {Block,Bytecode}:
                    execUnscoped(evaled)
                    
                else: # string
                    let (src, tp) = getSource(x.s)

                    if tp==FileData:
                        addPath(x.s)

                    let parsed = doParse(src, isFile=false)
                    if not parsed.isNil:
                        execUnscoped(parsed)

                    if tp==FileData:
                        discard popPath()
                
                currentTime += 1

    builtin "dup",
        alias       = thickarrowleft, 
        op          = opNop,
        rule        = PrefixPrecedence,
        description = "duplicate the top of the stack and convert non-returning call to a do-return call",
        args        = {
            "value" : {Any}
        },
        attrs       = NoAttrs,
        returns     = {Any},
        example     = """
            ; a label normally consumes its inputs
            ; and returns nothing

            ; using dup before a call, the non-returning function
            ; becomes a returning one

            a: b: <= 3

            print a         ; 3
            print b         ; 3
        """:
            #=======================================================
            push(x)
            push(x)

    builtin "else",
        alias       = unaliased, 
        op          = opElse,
        rule        = PrefixPrecedence,
        description = "perform action, if last condition was not true",
        args        = {
            "otherwise" : {Block,Bytecode}
        },
        attrs       = NoAttrs,
        returns     = {Nothing},
        example     = """
            x: 2
            z: 3
            
            if? x>z [
                print "x was greater than z"
            ]
            else [
                print "nope, x was not greater than z"
            ]
        """:
            #=======================================================
            let y = stack.pop() # pop the value of the previous operation (hopefully an 'if?' or 'when?')
            if isFalse(y): 
                execUnscoped(x)  
            
    builtin "ensure",
        alias       = unaliased, 
        op          = opNop,
        rule        = PrefixPrecedence,
        description = "assert given condition is true, or exit",
        args        = {
            "condition"     : {Block}
        },
        attrs       = {
            "that"   : ({String},"prints a custom message when ensure fails")
        },
        returns     = {Nothing},
        example     = """
            num: input "give me a positive number"

            ensure [num > 0]

            print "good, the number is positive indeed. let's continue..."
            ..........
            ensure.message: "Wrong calc" ->  0 = 1 + 1
            ; >> Assertion | "Wrong calc": [0 = 1 + 1]
            ;        error |
        """:
            #=======================================================
            
            if checkAttr("that"):
                execUnscoped(x)
                if isFalse(stack.pop()):
                    AssertionError_AssertionFailed(x.codify(), aThat.s)
            else:
                execUnscoped(x)
                if isFalse(stack.pop()):
                    AssertionError_AssertionFailed(x.codify())

    builtin "function",
        alias       = dollar,
        op          = opFunc,
        rule        = PrefixPrecedence,
        description = "create function with given arguments and body",
        args        = {
            "arguments" : {Literal, Block},
            "body"      : {Block}
        },
        attrs       = {
            "import"    : ({Block},"import/embed given list of symbols from current environment"),
            "export"    : ({Block},"export given symbols to parent"),
            "memoize"   : ({Logical},"store results of function calls"),
            "inline"    : ({Logical},"execute function without scope")
        },
        returns     = {Function},
        example     = """
            f: function [x][ x + 2 ]
            print f 10                ; 12

            f: $[x][x+2]
            print f 10                ; 12
            ..........
            multiply: function [x,y][
                x * y
            ]
            print multiply 3 5        ; 15
            ..........
            ; forcing typed parameters
            addThem: function [
                x :integer
                y :integer :floating
            ][
                x + y
            ]
            ..........
            ; adding complete documentation for user function
            ; using data comments within the body
            addThem: function [
                x :integer :floating
                y :integer :floating
            ][
                ;; description: « takes two numbers and adds them up
                ;; options: [
                ;;      mul: :integer « also multiply by given number
                ;; ]
                ;; returns: :integer :floating
                ;; example: {
                ;;      addThem 10 20
                ;;      addThem.mult:3 10 20
                ;; }

                mult?: attr 'mult
                if? not? null? mult? ->
                    return mult? * x + y
                else ->
                    return x + y
            ]

            info'addThem

            ; |--------------------------------------------------------------------------------
            ; |        addThem  :function                                          0x10EF0E528
            ; |--------------------------------------------------------------------------------
            ; |                 takes two numbers and adds them up
            ; |--------------------------------------------------------------------------------
            ; |          usage  addThem x :integer :floating
            ; |                         y :integer :floating
            ; |
            ; |        options  .mult :integer -> also multiply by given number
            ; |
            ; |        returns  :integer :floating
            ; |--------------------------------------------------------------------------------
            ..........
            publicF: function .export:['x] [z][
                print ["z =>" z]
                x: 5
            ]

            publicF 10
            ; z => 10

            print x
            ; 5
            ..........
            ; memoization
            fib: $[x].memoize[
                if? x<2 [1]
                else [(fib x-1) + (fib x-2)]
            ]

            loop 1..25 [x][
                print ["Fibonacci of" x "=" fib x]
            ]
        """:
            #=======================================================
            var imports: Value = nil
            if checkAttr("import"):
                var ret = initOrderedTable[string,Value]()
                for item in aImport.a:
                    requireAttrValue("import", item, {Word, Literal})
                    ret[item.s] = FetchSym(item.s)
                imports = newDictionary(ret)

            var exports: Value = nil

            if checkAttr("export"):
                requireAttrValueBlock("export", aExport, {Word, Literal})
                exports = aExport

            var memoize = (hadAttr("memoize"))
            var inline = (hadAttr("inline"))

            let argBlock {.cursor.} =
                if xKind == Block: 
                    requireValueBlock(x, {Word, Literal, Type})
                    x.a
                else: @[x]

            push(newFunctionFromDefinition(argBlock, y, imports, exports, memoize, inline))

    builtin "if",
        alias       = unaliased, 
        op          = opIf,
        rule        = PrefixPrecedence,
        description = "perform action, if given condition is not false or null",
        args        = {
            "condition" : {Any},
            "action"    : {Block,Bytecode}
        },
        attrs       = NoAttrs,
        returns     = {Nothing},
        example     = """
            x: 2
            
            if x=2 -> print "yes, that's right!"
            ; yes, that's right!
        """:
            #=======================================================
            let condition = not (xKind==Null or isFalse(x))
            if condition: 
                execUnscoped(y)

    # TODO(Core\__VerbosePackager) Find an elegant way to inject hidden functions
    #  labels: library, enhancement, cleanup
    builtin "__VerbosePackager",
        alias       = unaliased, 
        op          = opNop,
        rule        = PrefixPrecedence,
        description = "",
        args        = NoArgs,
        attrs       = NoAttrs,
        returns     = {Nothing,Dictionary,Block},
        example     = """
        """:
            #=======================================================
            VerbosePackager = true

    # TODO(Core\import) `.lean` not always working properly
    #  basically, if you make 2 imports of the same package, one `.lean` and another normal one
    #  the 2nd one breaks. Does it have to do with our `execDictionary`?
    #  labels: library, bug, unit-test
    builtin "import",
        alias       = unaliased, 
        op          = opNop,
        rule        = PrefixPrecedence,
        description = "import given package",
        args        = {
            "package"   : {String,Literal,Block}
        },
        attrs       = {
            "version"   : ({Version},"specify package version"),
            "min"       : ({Logical},"get any version >= the specified one"),
            "branch"    : ({String,Literal},"use specific branch for repository url (default: main)"),
            "latest"    : ({Logical},"always check for the latest version available"),
            "lean"      : ({Logical},"return as a dictionary, instead of importing in main namespace"),
            "verbose"   : ({Logical},"output extra information")
        },
        returns     = {Nothing,Dictionary,Block},
        example     = """
            import "dummy"                      ; import the package 'dummy'
            do ::
                print dummyFunc 10              ; and use it :)
            ..........
            import.version:0.0.3 "dummy"        ; import a specific version

            import.min.version:0.0.3 "dummy"    ; import at least the give version;
                                                ; if there is a newer one, it will pull this one
            ..........
            import.latest "dummy"               ; whether we already have the package or not
                                                ; always try to pull the latest version
            ..........
            import "https://github.com/arturo-lang/dummy-package"
            ; we may also import user repositories directly

            import.branch:"main" "https://github.com/arturo-lang/dummy-package"
            ; even specifying the branch to pull
            ..........
            import "somefile.art"               ; importing a local file is possible

            import "somepackage"                ; the same works if we have a folder that
                                                ; is actually structured like a package
            ..........
            d: import.lean "dummy"              ; importing a package as a dictionary
                                                ; for better namespace isolation

            do [
                print d\dummyFunc 10            ; works fine :)
            ]
        """:
            #=======================================================
            var verspec = (true, NoPackageVersion)
            var branch = "main"
            let latest = hadAttr("latest")
            let verbose = hadAttr("verbose")
            let lean = hadAttr("lean")
            
            var pkgs: seq[string]
            if xKind in {String, Literal}:
                pkgs.add(x.s)
            else:
                pkgs = x.a.map((p)=>p.s)

            let multiple = pkgs.len > 1
            
            if checkAttr("version"):
                verspec = (hadAttr("min"), aVersion.version)

            if checkAttr("branch"):
                branch = aBranch.s

            let verboseBefore = VerbosePackager
            if verbose:
                VerbosePackager = true

            var ret: ValueArray

            for pkg in pkgs:
                if (let res = getEntryForPackage(pkg, verspec, branch, latest); res.isSome):
                    let src = res.get()

                    if not src.fileExists():
                        RuntimeError_PackageNotValid(pkg)

                    addPath(src)

                    if not lean:
                        let parsed = doParse(src, isFile=true)
                        if not parsed.isNil:
                            execUnscoped(parsed)
                    else:
                        let got = execDictionary(doParse(src, isFile=true))
                        if multiple:
                            ret.add(newDictionary(got))
                        else:
                            push(newDictionary(got))

                    discard popPath()              
                else:
                    RuntimeError_PackageNotFound(pkg)

            VerbosePackager = verboseBefore

            if multiple:
                push(newBlock(ret))

    # TODO(Core\let) block assignments should properly handle readonly Values
    #  In a few words: we should make sure that `[a b]: [1 2]` is the same as 
    #  assigning each value one by one, which means that there should be an *implicit* 
    #  new Value created for readonly value. Apparently, `setSym` in VM/globals 
    #  doesn't handle this properly; but it should.
    #  See also: https://discord.com/channels/765519132186640445/829324913097048065/1099426535569633401
    #  labels: library, bug, critical
    builtin "let",
        alias       = colon, 
        op          = opNop,
        rule        = InfixPrecedence,
        description = "set symbol to given value",
        args        = {
            "symbol"    : {String,Literal,Block},
            "value"     : {Any}
        },
        attrs       = NoAttrs,
        returns     = {Nothing},
        example     = """
            let 'x 10               ; x: 10
            print x                 ; 10
            ..........
            ; variable assignments
            "a": 2                  ; a: 2
            
            {_someValue}: 3
            print var {_someValue}  ; 3
            ..........
            ; multiple assignments
            [a b]: [1 2]
            print a                 ; 1
            print b                 ; 2
            ..........
            ; multiple assignment to single value
            [a b c]: 5
            print a                 ; 5
            print b                 ; 5
            print c                 ; 5
            ..........
            ; tuple unpacking
            divmod: function [x,y][
                @[x/y x%y]
            ]
            [d,m]: divmod 10 3      ; d: 3, m: 1
        """:
            #=======================================================
            if xKind==Block:
                if yKind==Block:
                    for i,w in pairs(x.a):
                        SetSym(w.s, y.a[i], safe=true)
                else:
                    for w in items(x.a):
                        SetSym(w.s, y, safe=true)
            else:
                SetInPlace(y, safe=true)

    builtin "new",
        alias       = unaliased, 
        op          = opNop,
        rule        = PrefixPrecedence,
        description = "create new value by cloning given one",
        args        = {
            "value"     : {Any}
        },
        attrs       = NoAttrs,
        returns     = {Any},
        example     = """
            c: "Hello"
            d: new c        ; make a copy of the older string

            ; changing one string in-place
            ; will change only the string in question

            'd ++ "World"
            print d                 ; HelloWorld
            print c                 ; Hello
        """:
            #=======================================================
            push(copyValue(x))

    builtin "return",
        alias       = unaliased, 
        op          = opReturn,
        rule        = PrefixPrecedence,
        description = "return given value from current function",
        args        = {
            "value" : {Any}
        },
        attrs       = NoAttrs,
        returns     = {Nothing},
        example     = """
            f: function [x][ 
                loop 1..x 'y [ 
                    if y=5 [ return y*2 ] 
                ] 
                return x*2
            ]
            
            print f 3         ; 6
            print f 6         ; 10
        """:
            #=======================================================
            push(x)
            raise ReturnTriggered()

    builtin "switch",
        alias       = question, 
        op          = opSwitch,
        rule        = InfixPrecedence,
        description = "if condition is not false or null perform given action, otherwise perform alternative action",
        args        = {
            "condition"     : {Any},
            "action"        : {Block},
            "alternative"   : {Block}
        },
        attrs       = NoAttrs,
        returns     = {Any},
        example     = """
            x: 2
            
            switch x=2 -> print "yes, that's right!"
                       -> print "nope, that's not right!"
            ; yes, that's right!
        """:
            #=======================================================
            let condition = not (xKind==Null or isFalse(x))
            if condition: 
                execUnscoped(y)
            else:
                execUnscoped(z)

<<<<<<< HEAD
    builtin "try",
        alias       = unaliased, 
        op          = opNop,
        rule        = PrefixPrecedence,
        description = "perform action and catch possible errors",
        args        = {
            "action": {Block,Bytecode}
        },
        attrs       = {
            "verbose"   : ({Logical},"print all error messages as usual")
        },
        returns     = {Nothing},
        example     = """
            try [
                ; let's try something dangerous
                print 10 / 0
            ]
            
            ; we catch the exception but do nothing with it
        """:
            #=======================================================
            let verbose = (hadAttr("verbose"))
            try:
                execUnscoped(x)
            except CatchableError, Defect:
                let e = getCurrentException()
                if verbose:
                    showVMErrors(e)

=======
>>>>>>> ca0c51c1
    builtin "unless",
        alias       = unaliased, 
        op          = opUnless,
        rule        = PrefixPrecedence,
        description = "perform action, if given condition is false or null",
        args        = {
            "condition" : {Any},
            "action"    : {Block,Bytecode}
        },
        attrs       = NoAttrs,
        returns     = {Nothing},
        example     = """
            x: 2
            
            unless x=1 -> print "yep, x is not 1!"
            ; yep, x is not 1!
        """:
            #=======================================================
            let condition = xKind==Null or isFalse(x)
            if condition: 
                execUnscoped(y)

    builtin "unstack",
        alias       = unaliased, 
        op          = opNop,
        rule        = PrefixPrecedence,
        description = "pop top <number> values from stack",
        args        = {
            "number"    : {Integer}
        },
        attrs       = {
            "discard"   : ({Logical},"do not return anything")
        },
        returns     = {Any},
        example     = """
            1 2 3
            a: unstack 1        ; a: 3

            1 2 3
            b: unstack 2        ; b: [3 2]
            ..........
            1 2 3
            unstack.discard 1   ; popped 3 from the stack
        """:
            #=======================================================
            if Stack[0..SP-1].len < x.i: RuntimeError_StackUnderflow()
            
            let doDiscard = (hadAttr("discard"))
            
            if x.i==1:
                if doDiscard: discard stack.pop()
                else: discard
            else:
                if doDiscard: 
                    var i = 0
                    while i<x.i:
                        discard stack.pop()
                        i+=1
                else:
                    var res: ValueArray
                    var i = 0
                    while i<x.i:
                        res.add stack.pop()
                        i+=1
                    push(newBlock(res))

    builtin "until",
        alias       = unaliased, 
        op          = opNop,
        rule        = PrefixPrecedence,
        description = "execute action until the given condition is not false or null",
        args        = {
            "action"    : {Block,Bytecode},
            "condition" : {Block,Bytecode}
        },
        attrs       = NoAttrs,
        returns     = {Nothing},
        example     = """
            i: 0 
            until [
                print ["i =>" i] 
                i: i + 1
            ][i = 10]
            
            ; i => 0 
            ; i => 1 
            ; i => 2 
            ; i => 3 
            ; i => 4 
            ; i => 5 
            ; i => 6 
            ; i => 7 
            ; i => 8 
            ; i => 9 
        """:
            #=======================================================
            let preevaledX = evalOrGet(x)
            let preevaledY = evalOrGet(y)

            while true:
                handleBranching:
                    execUnscoped(preevaledX)
                    execUnscoped(preevaledY)

                    let popped = stack.pop()
                    let condition = not (popped.kind==Null or isFalse(popped))
                    if condition:
                        break
                do:
                    discard

    builtin "var",
        alias       = unaliased, 
        op          = opNop,
        rule        = PrefixPrecedence,
        description = "get symbol value by given name",
        args        = {
            "symbol"    : {String,Literal,PathLiteral}
        },
        attrs       = NoAttrs,
        returns     = {Any},
        example     = """
            a: 2
            print var 'a            ; a

            f: function [x][x+2]
            print f 10              ; 12

            g: var 'f               
            print g 10              ; 12
        """:
            #=======================================================
            if xKind in {String,Literal}:
                push(FetchSym(x.s))
            else:
                push(FetchPathSym(x.p))

    builtin "while",
        alias       = unaliased, 
        op          = opWhile,
        rule        = PrefixPrecedence,
        description = "execute action while the given condition is is not false or null",
        args        = {
            "condition" : {Block,Bytecode,Null},
            "action"    : {Block,Bytecode}
        },
        attrs       = NoAttrs,
        returns     = {Nothing},
        example     = """
            i: 0 
            while [i<10][
                print ["i =>" i] 
                i: i + 1
            ]
            
            ; i => 0 
            ; i => 1 
            ; i => 2 
            ; i => 3 
            ; i => 4 
            ; i => 5 
            ; i => 6 
            ; i => 7 
            ; i => 8 
            ; i => 9 

            while ø [
                print "something"   ; infinitely
            ]
        """:
            #=======================================================
            if xKind==Null:
                let preevaledY = evalOrGet(y)
                while true:
                    handleBranching:
                        execUnscoped(preevaledY)
                    do:
                        discard
            else:
                let preevaledX = evalOrGet(x)
                let preevaledY = evalOrGet(y)

                execUnscoped(preevaledX)
                var popped = stack.pop()

                while not (popped.kind==Null or isFalse(popped)):
                    handleBranching:
                        execUnscoped(preevaledY)
                        execUnscoped(preevaledX)
                        popped = stack.pop()
                    do:
                        discard
    
    builtin "with",
        alias       = unaliased,
        op          = opNop,
        rule        = PrefixPrecedence,
        description = "create closure-style block by embedding given words",
        args        = {
            "embed" : {Literal, Block},
            "body"  : {Block}
        },
        attrs       = NoAttrs,
        returns     = {Block},
        example     = """
            f: function [x][
                with [x][
                    "the multiple of" x "is" 2*x
                ]
            ]

            multiplier: f 10

            print multiplier
            ; the multiple of 10 is 20
        """:
            #=======================================================
            var blk: ValueArray = y.a
            if xKind == Literal:
                blk.insert(FetchSym(x.s))
                blk.insert(newLabel(x.s))
            else:
                for item in x.a:
                    requireValue(item, {Word,Literal})
                    blk.insert(FetchSym(item.s))
                    blk.insert(newLabel(item.s))

            push(newBlock(blk))

    #----------------------------
    # Predicates
    #----------------------------

    builtin "if?",
        alias       = unaliased, 
        op          = opIfE,
        rule        = PrefixPrecedence,
        description = "perform action, if given condition is not false or null and return condition result",
        args        = {
            "condition" : {Any},
            "action"    : {Block}
        },
        attrs       = NoAttrs,
        returns     = {Logical},
        example     = """
            x: 2
            
            result: if? x=2 -> print "yes, that's right!"
            ; yes, that's right!
            
            print result
            ; true
            ..........
            x: 2
            z: 3
            
            if? x>z [
                print "x was greater than z"
            ]
            else [
                print "nope, x was not greater than z"
            ]
        """:
            #=======================================================
            let condition = not (xKind==Null or isFalse(x))
            if condition: 
                execUnscoped(y)

            push(newLogical(condition))

    builtin "throws?",
        alias       = unaliased, 
        op          = opNop,
        rule        = PrefixPrecedence,
        description = "perform action, and return true if errors were thrown",
        args        = {
            "action": {Block,Bytecode}
        },
        attrs       = NoAttrs,
        returns     = {Logical},
        example     = """
            throws? [
                1 + 2
            ] 
            ; => false

            throws? -> 1/0
            ; => true
        """:
            #=======================================================
            try:
                execUnscoped(x)

                push(VFALSE)
            except CatchableError, Defect:
                push(VTRUE)

    builtin "try?",
        alias       = unaliased, 
        op          = opNop,
        rule        = PrefixPrecedence,
        description = "perform action, catch possible errors and return status",
        args        = {
            "action": {Block,Bytecode}
        },
        attrs       = {
            "verbose"   : ({Logical},"print all error messages as usual")
        },
        returns     = {Logical},
        example     = """
            try? [
                ; let's try something dangerous
                print 10 / 0
            ]
            else [
                print "something went terribly wrong..."
            ]
            
            ; something went terribly wrong...
        """:
            #=======================================================
            let verbose = (hadAttr("verbose"))
            try:
                execUnscoped(x)

                push(VTRUE)
            except CatchableError, Defect:
                let e = getCurrentException()
                if verbose:
                    showVMErrors(e)
                push(VFALSE)

    builtin "unless?",
        alias       = unaliased, 
        op          = opUnlessE,
        rule        = PrefixPrecedence,
        description = "perform action, if given condition is false or null and return condition result",
        args        = {
            "condition" : {Any},
            "action"    : {Block,Bytecode}
        },
        attrs       = NoAttrs,
        returns     = {Logical},
        example     = """
            x: 2
            
            result: unless? x=1 -> print "yep, x is not 1!"
            ; yep, x is not 1!
            
            print result
            ; true
            
            z: 1
            
            unless? x>z [
                print "yep, x was not greater than z"
            ]
            else [
                print "x was greater than z"
            ]
            ; x was greater than z
        """:
            #=======================================================
            let condition = xKind==Null or isFalse(x)
            if condition: 
                execUnscoped(y)

            push(newLogical(condition))

    builtin "when?",
        alias       = unaliased, 
        op          = opNop,
        rule        = PrefixPrecedence,
        description = "check if a specific condition is fulfilled and, if so, execute given action",
        args        = {
            "condition" : {Block},
            "action"    : {Block}
        },
        attrs       = NoAttrs,
        returns     = {Logical},
        example     = """
            a: 2
            case [a]
                when? [<2] -> print "a is less than 2"
                when? [=2] -> print "a is 2"
                else       -> print "a is greater than 2"
        """:
            #=======================================================
            let z = stack.pop()
            if isFalse(z):

                let top = sTop()

                var newb: Value = newBlock()
                for old in top.a:
                    newb.a.add(old)
                for cond in x.a:
                    newb.a.add(cond)

                execUnscoped(newb)

                if isTrue(sTop()):
                    execUnscoped(y)
                    discard stack.pop()
                    discard stack.pop()
                    push(newLogical(true))
            else:
                push(z)

    #----------------------------
    # Constants
    #----------------------------

    constant "null",
        alias       = slashedzero,
        description = "the NULL constant":
            VNULL

#=======================================
# Add Library
#=======================================

Libraries.add(defineLibrary)<|MERGE_RESOLUTION|>--- conflicted
+++ resolved
@@ -885,38 +885,6 @@
             else:
                 execUnscoped(z)
 
-<<<<<<< HEAD
-    builtin "try",
-        alias       = unaliased, 
-        op          = opNop,
-        rule        = PrefixPrecedence,
-        description = "perform action and catch possible errors",
-        args        = {
-            "action": {Block,Bytecode}
-        },
-        attrs       = {
-            "verbose"   : ({Logical},"print all error messages as usual")
-        },
-        returns     = {Nothing},
-        example     = """
-            try [
-                ; let's try something dangerous
-                print 10 / 0
-            ]
-            
-            ; we catch the exception but do nothing with it
-        """:
-            #=======================================================
-            let verbose = (hadAttr("verbose"))
-            try:
-                execUnscoped(x)
-            except CatchableError, Defect:
-                let e = getCurrentException()
-                if verbose:
-                    showVMErrors(e)
-
-=======
->>>>>>> ca0c51c1
     builtin "unless",
         alias       = unaliased, 
         op          = opUnless,
