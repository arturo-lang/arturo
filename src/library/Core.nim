#=======================================================
# Arturo
# Programming Language + Bytecode VM compiler
# (c) 2019-2023 Yanis Zafirópulos
#
# @file: library/Core.nim
#=======================================================

## The main Core module 
## (part of the standard library)

# TODO(Core) General cleanup needed
#  labels: library, enhancement, cleanup

#=======================================
# Pragmas
#=======================================

{.used.}

#=======================================
# Libraries
#=======================================

import algorithm, hashes

import helpers/datasource
when not defined(WEB):
    import helpers/ffi

import vm/lib
import vm/[env, errors, eval, exec, parse]

#=======================================
# Methods
#=======================================

proc defineSymbols*() =

    # TODO(Core) add new `throw` built-in method?
    #  this could easily work with a new `:exception` built-in type
    #  labels: library, new feature,open discussion

    builtin "alias",
        alias       = unaliased, 
        op          = opNop,
        rule        = PrefixPrecedence,
        description = "assign symbol to given function",
        args        = {
            "symbol"      : {Symbol, SymbolLiteral, String, Block},
            "function"    : {Word, Literal, String}
        },
        attrs       = {
            "infix"  : ({Logical},"use infix precedence")
        },
        returns     = {Nothing},
        example     = """
            addThem: function [x, y][
                x + y
            ]
            alias --> 'addThem
    
            print --> 2 3
            ; 5
            ..........
            multiplyThem: function [x, y][ x * y ]
            alias.infix {<=>} 'multiplyThem

            print 2 <=> 3
            ; 6
        """:
            #=======================================================
            var prec = PrefixPrecedence
            if (hadAttr("infix")):
                prec = InfixPrecedence

            var sym: VSymbol
            if x.kind==String:
                sym = doParse(x.s, isFile=false).a[0].m
            elif x.kind==Block:
                sym = x.a[0].m
            else:
                sym = x.m

            Aliases[sym] = AliasBinding(
                precedence: prec,
                name: newWord(y.s)
            )

    builtin "break",
        alias       = unaliased, 
        op          = opBreak,
        rule        = PrefixPrecedence,
        description = "break out of current block or loop",
        args        = NoArgs,
        attrs       = NoAttrs,
        returns     = {Nothing},
        example     = """
            loop 1..5 'x [
                print ["x:" x]
                if x=3 -> break
                print "after check"
            ]
            print "after loop"

            ; x: 1
            ; after check
            ; x: 2
            ; after check
            ; x: 3
            ; after loop
        """:
            #=======================================================
            raise BreakTriggered()

    builtin "call",
        alias       = unaliased, 
        op          = opNop,
        rule        = PrefixPrecedence,
        description = "call function with given list of parameters",
        args        = {
            "function"  : {String,Literal,Function},
            "params"    : {Block}
        },
        attrs       = {
            "external"  : ({String},"path to external library"),
            "expect"    : ({Type},"expect given return type")
        },
        returns     = {Any},
        example     = """
            multiply: function [x y][
                x * y
            ]
            
            call 'multiply [3 5]          ; => 15
            ..........
            call $[x][x+2] [5]            ; 7
            ..........
            ; Calling external (C code) functions
            
            ; compile with:
            ; clang -c -w mylib.c
            ; clang -shared -o libmylib.dylib mylib.o
            
            ; #include <stdio.h>
            ;
            ; void sayHello(char* name){
            ;    printf("Hello %s!\n", name);
            ; }
            ;
            ; int doubleNum(int num){
            ;    return num * 2;
            ;}

            ; call an external function directly
            call.external: "mylib" 'sayHello ["John"]

            ; map an external function to a native one
            doubleNum: function [num][
                ensure -> integer? num
                call .external: "mylib"
                    .expect:   :integer
                    'doubleNum @[num]
            ]

            loop 1..3 'x [
                print ["The double of" x "is" doubleNum x]
            ]
        """:
            #=======================================================
            if checkAttr("external"):
                when not defined(WEB):
                    let externalLibrary = aExternal.s

                    var expected = Nothing
                    if checkAttr("expect"):
                        expected = aExpect.t

                    push(execForeignMethod(externalLibrary, x.s, y.a, expected))
            else:
                var fun: Value

                if x.kind in {Literal, String}:
                    fun = FetchSym(x.s)
                else:
                    fun = x

                for v in y.a.reversed:
                    push(v)

                if fun.fnKind==UserFunction:
                    var fid: Hash
                    if x.kind in {Literal,String}:
                        fid = hash(x.s)
                    else:
                        fid = hash(fun)

                    execFunction(fun, fid)
                else:
                    fun.action()()
        
    builtin "case",
        alias       = unaliased,
        op          = opNop, 
        rule        = PrefixPrecedence,
        description = "initiate a case block to check for different cases",
        args        = {
            "predicate" : {Block,Null}
        },
        attrs       = NoAttrs,
        returns     = {Nothing},
        example     = """
            a: 2
            case [a]
                when? [<2] -> print "a is less than 2"
                when? [=2] -> print "a is 2"
                else       -> print "a is greater than 2"
        """:
            #=======================================================
            if x.kind==Null:
                push(newBlock())
            else:
                push(x)
            push(newLogical(false))

    builtin "coalesce",
        alias       = doublequestion, 
        op          = opNop,
        rule        = InfixPrecedence,
        description = "if first value is null or false, return second value; otherwise return the first one",
        args        = {
            "value"         : {Any},
            "alternative"   : {Any}
        },
        attrs       = NoAttrs,
        returns     = {Any},
        example     = """
        """:
            #=======================================================
            let condition = not (x.kind==Null or isFalse(x))
            if condition:
                push(x)
            else:
                push(y)

    builtin "continue",
        alias       = unaliased, 
        op          = opContinue,
        rule        = PrefixPrecedence,
        description = "immediately continue with next iteration",
        args        = NoArgs,
        attrs       = NoAttrs,
        returns     = {Nothing},
        example     = """
            loop 1..5 'x [
                print ["x:" x]
                if x=3 -> continue
                print "after check"
            ]
            print "after loop"

            ; x: 1 
            ; after check
            ; x: 2 
            ; after check
            ; x: 3 
            ; x: 4 
            ; after check
            ; x: 5 
            ; after check
            ; after loop
        """:
            #=======================================================
            raise ContinueTriggered()

    # TODO(Core/do) not working well with Bytecode?
    #  labels: bug, critical, library, values
    builtin "do",
        alias       = unaliased, 
        op          = opNop,
        rule        = PrefixPrecedence,
        description = "evaluate and execute given code",
        args        = {
            "code"  : {String,Block,Bytecode}
        },
        attrs       = {
            "times" : ({Integer},"repeat block execution given number of times")
        },
        returns     = {Any},
        example     = """
            do "print 123"                ; 123
            ..........
            do [
                x: 3
                print ["x =>" x]          ; x => 3
            ]
            ..........
            print do "https://raw.githubusercontent.com/arturo-lang/arturo/master/examples/projecteuler/euler1.art"
            ; 233168
            ..........
            do.times: 3 [
                print "Hello!"
            ]
            ; Hello!
            ; Hello!
            ; Hello!
            ..........
            ; Importing modules

            ; let's say you have a 'module.art' with  this code:
            ;
            ; pi: 3.14
            ;
            ; hello: $[name :string] [
            ;    print ["Hello" name]
            ;]

            do relative "module.art"

            print pi
            ; 3.14

            do [
                hello "John Doe"
                ; Hello John Doe
            ]
    
            ; Note: always use imported functions inside a 'do block
            ; since they need to be evaluated beforehand.
            ; On the other hand, simple variables can be used without
            ; issues, as 'pi in this example
        """:
            #=======================================================
            var times = 1
            var currentTime = 0

            if checkAttr("times"):
                times = aTimes.i

            var evaled: Translation
            if x.kind != String:
                evaled = evalOrGet(x)

            while currentTime < times:
                if x.kind in {Block,Bytecode}:
                    execUnscoped(evaled)
                    
                else: # string
                    let (src, tp) = getSource(x.s)

                    if tp==FileData:
                        addPath(x.s)

                    let parsed = doParse(src, isFile=false)
                    if not parsed.isNil:
                        execUnscoped(parsed)

                    if tp==FileData:
                        discard popPath()
                
                currentTime += 1

    builtin "dup",
        alias       = thickarrowleft, 
        op          = opNop,
        rule        = PrefixPrecedence,
        description = "duplicate the top of the stack and convert non-returning call to a do-return call",
        args        = {
            "value" : {Any}
        },
        attrs       = NoAttrs,
        returns     = {Any},
        example     = """
            ; a label normally consumes its inputs
            ; and returns nothing

            ; using dup before a call, the non-returning function
            ; becomes a returning one

            a: b: <= 3

            print a         ; 3
            print b         ; 3
        """:
            #=======================================================
            push(x)
            push(x)

    builtin "else",
        alias       = unaliased, 
        op          = opElse,
        rule        = PrefixPrecedence,
        description = "perform action, if last condition was not true",
        args        = {
            "otherwise" : {Block,Bytecode}
        },
        attrs       = NoAttrs,
        returns     = {Nothing},
        example     = """
            x: 2
            z: 3
            
            if? x>z [
                print "x was greater than z"
            ]
            else [
                print "nope, x was not greater than z"
            ]
        """:
            #=======================================================
            let y = pop() # pop the value of the previous operation (hopefully an 'if?' or 'when?')
            if isFalse(y): 
                execUnscoped(x)
            
            
    builtin "ensure",
        alias       = unaliased, 
        op          = opNop,
        rule        = PrefixPrecedence,
        description = "assert given condition is true, or exit",
        args        = {
            "condition"     : {Block}
        },
        attrs       = {
            "that"   : ({String},"prints a custom message when ensure fails")
        },
        returns     = {Nothing},
        example     = """
            num: input "give me a positive number"

            ensure [num > 0]

            print "good, the number is positive indeed. let's continue..."
            ..........
            ensure.message: "Wrong calc" ->  0 = 1 + 1
            ; >> Assertion | "Wrong calc": [0 = 1 + 1]
            ;        error |
        """:
            #=======================================================
            
            if checkAttr("that"):
                execUnscoped(x)
                if isFalse(pop()):
                    AssertionError_AssertionFailed(x.codify(), aThat.s)
            else:
                execUnscoped(x)
                if isFalse(pop()):
                    AssertionError_AssertionFailed(x.codify())

    builtin "if",
        alias       = unaliased, 
        op          = opIf,
        rule        = PrefixPrecedence,
        description = "perform action, if given condition is not false or null",
        args        = {
            "condition" : {Any},
            "action"    : {Block,Bytecode}
        },
        attrs       = NoAttrs,
        returns     = {Nothing},
        example     = """
            x: 2
            
            if x=2 -> print "yes, that's right!"
            ; yes, that's right!
        """:
            #=======================================================
            let condition = not (x.kind==Null or isFalse(x))
            if condition: 
                execUnscoped(y)

    builtin "if?",
        alias       = unaliased, 
        op          = opIfE,
        rule        = PrefixPrecedence,
        description = "perform action, if given condition is not false or null and return condition result",
        args        = {
            "condition" : {Any},
            "action"    : {Block}
        },
        attrs       = NoAttrs,
        returns     = {Logical},
        example     = """
            x: 2
            
            result: if? x=2 -> print "yes, that's right!"
            ; yes, that's right!
            
            print result
            ; true
            ..........
            x: 2
            z: 3
            
            if? x>z [
                print "x was greater than z"
            ]
            else [
                print "nope, x was not greater than z"
            ]
        """:
            #=======================================================
            let condition = not (x.kind==Null or isFalse(x))
            if condition: 
                execUnscoped(y)

            push(newLogical(condition))

    builtin "let",
        alias       = colon, 
        op          = opNop,
        rule        = InfixPrecedence,
        description = "set symbol to given value",
        args        = {
            "symbol"    : {String,Literal,Block},
            "value"     : {Any}
        },
        attrs       = NoAttrs,
        returns     = {Nothing},
        example     = """
            let 'x 10               ; x: 10
            print x                 ; 10
            ..........
            ; variable assignments
            "a": 2                  ; a: 2
            
            {_someValue}: 3
            print var {_someValue}  ; 3
            ..........
            ; multiple assignments
            [a b]: [1 2]
            print a                 ; 1
            print b                 ; 2
            ..........
            ; multiple assignment to single value
            [a b c]: 5
            print a                 ; 5
            print b                 ; 5
            print c                 ; 5
            ..........
            ; tuple unpacking
            divmod: function [x,y][
                @[x/y x%y]
            ]
            [d,m]: divmod 10 3      ; d: 3, m: 1
        """:
            #=======================================================
            if x.kind==Block:
                if y.kind==Block:
                    for i,w in pairs(x.a):
                        SetSym(w.s, y.a[i], safe=true)
                else:
                    for w in items(x.a):
                        SetSym(w.s, y, safe=true)
            else:
                SetInPlace(y, safe=true)

    builtin "new",
        alias       = unaliased, 
        op          = opNop,
        rule        = PrefixPrecedence,
        description = "create new value by cloning given one",
        args        = {
            "value"     : {Any}
        },
        attrs       = NoAttrs,
        returns     = {Any},
        example     = """
            c: "Hello"
            d: new c        ; make a copy of the older string

            ; changing one string in-place
            ; will change only the string in question

            'd ++ "World"
            print d                 ; HelloWorld
            print c                 ; Hello
        """:
            #=======================================================
            push(copyValue(x))

    constant "null",
        alias       = slashedzero,
        description = "the NULL constant":
            VNULL

<<<<<<< HEAD
=======

>>>>>>> 32151d1b
    builtin "return",
        alias       = unaliased, 
        op          = opReturn,
        rule        = PrefixPrecedence,
        description = "return given value from current function",
        args        = {
            "value" : {Any}
        },
        attrs       = NoAttrs,
        returns     = {Nothing},
        example     = """
            f: function [x][ 
                loop 1..x 'y [ 
                    if y=5 [ return y*2 ] 
                ] 
                return x*2
            ]
            
            print f 3         ; 6
            print f 6         ; 10
        """:
            #=======================================================
            push(x)
            raise ReturnTriggered()

    builtin "switch",
        alias       = question, 
        op          = opSwitch,
        rule        = InfixPrecedence,
        description = "if condition is not false or null perform given action, otherwise perform alternative action",
        args        = {
            "condition"     : {Any},
            "action"        : {Block},
            "alternative"   : {Block}
        },
        attrs       = NoAttrs,
        returns     = {Any},
        example     = """
            x: 2
            
            switch x=2 -> print "yes, that's right!"
                       -> print "nope, that's not right!"
            ; yes, that's right!
        """:
            #=======================================================
            let condition = not (x.kind==Null or isFalse(x))
            if condition: 
                execUnscoped(y)
            else:
                execUnscoped(z)

    builtin "try",
        alias       = unaliased, 
        op          = opNop,
        rule        = PrefixPrecedence,
        description = "perform action and catch possible errors",
        args        = {
            "action": {Block,Bytecode}
        },
        attrs       = {
            "verbose"   : ({Logical},"print all error messages as usual")
        },
        returns     = {Nothing},
        example     = """
            try [
                ; let's try something dangerous
                print 10 / 0
            ]
            
            ; we catch the exception but do nothing with it
        """:
            #=======================================================
            let verbose = (hadAttr("verbose"))
            try:
                execUnscoped(x)
            except CatchableError, Defect:
                let e = getCurrentException()
                if verbose:
                    showVMErrors(e)

    # TODO(Core) add new `catch` method?
    #  Currently, `try?` works with `else`, pretty much like `if?`
    #  but we cannot do anything with the exception itself, in case
    #  this `try?` has failed
    #
    #  So, why not add a `catch` method, where we could do something like:
    #  ```
    #  try? [
    #      ; let's try something dangerous
    #      print 10 / 0
    #  ]
    #  catch 'e [
    #      print "something went terribly wrong..."
    #      print e
    #  ]
    #  ```
    #  In that case, `e` would hold the Exception, which should preferrably be
    #  of a distinct Exception type.
    #  labels: library,new feature,enhancement,open discussion
    builtin "try?",
        alias       = unaliased, 
        op          = opNop,
        rule        = PrefixPrecedence,
        description = "perform action, catch possible errors and return status",
        args        = {
            "action": {Block,Bytecode}
        },
        attrs       = {
            "verbose"   : ({Logical},"print all error messages as usual")
        },
        returns     = {Logical},
        example     = """
            try? [
                ; let's try something dangerous
                print 10 / 0
            ]
            else [
                print "something went terribly wrong..."
            ]
            
            ; something went terribly wrong...
        """:
            #=======================================================
            let verbose = (hadAttr("verbose"))
            try:
                execUnscoped(x)

                push(VTRUE)
            except CatchableError, Defect:
                let e = getCurrentException()
                if verbose:
                    showVMErrors(e)
                push(VFALSE)

    builtin "unless",
        alias       = unaliased, 
        op          = opUnless,
        rule        = PrefixPrecedence,
        description = "perform action, if given condition is false or null",
        args        = {
            "condition" : {Any},
            "action"    : {Block,Bytecode}
        },
        attrs       = NoAttrs,
        returns     = {Nothing},
        example     = """
            x: 2
            
            unless x=1 -> print "yep, x is not 1!"
            ; yep, x is not 1!
        """:
            #=======================================================
            let condition = x.kind==Null or isFalse(x)
            if condition: 
                execUnscoped(y)

    builtin "unless?",
        alias       = unaliased, 
        op          = opUnlessE,
        rule        = PrefixPrecedence,
        description = "perform action, if given condition is false or null and return condition result",
        args        = {
            "condition" : {Any},
            "action"    : {Block,Bytecode}
        },
        attrs       = NoAttrs,
        returns     = {Logical},
        example     = """
            x: 2
            
            result: unless? x=1 -> print "yep, x is not 1!"
            ; yep, x is not 1!
            
            print result
            ; true
            
            z: 1
            
            unless? x>z [
                print "yep, x was not greater than z"
            ]
            else [
                print "x was greater than z"
            ]
            ; x was greater than z
        """:
            #=======================================================
            let condition = x.kind==Null or isFalse(x)
            if condition: 
                execUnscoped(y)

            push(newLogical(condition))
            
    builtin "unstack",
        alias       = unaliased, 
        op          = opNop,
        rule        = PrefixPrecedence,
        description = "pop top <number> values from stack",
        args        = {
            "number"    : {Integer}
        },
        attrs       = {
            "discard"   : ({Logical},"do not return anything")
        },
        returns     = {Any},
        example     = """
            1 2 3
            a: unstack 1        ; a: 3

            1 2 3
            b: unstack 2        ; b: [3 2]
            ..........
            1 2 3
            unstack.discard 1   ; popped 3 from the stack
        """:
            #=======================================================
            if Stack[0..SP-1].len < x.i: RuntimeError_StackUnderflow()
            
            let doDiscard = (hadAttr("discard"))
            
            if x.i==1:
                if doDiscard: discard pop()
                else: discard
            else:
                if doDiscard: 
                    var i = 0
                    while i<x.i:
                        discard pop()
                        i+=1
                else:
                    var res: ValueArray
                    var i = 0
                    while i<x.i:
                        res.add pop()
                        i+=1
                    push(newBlock(res))


    builtin "until",
        alias       = unaliased, 
        op          = opNop,
        rule        = PrefixPrecedence,
        description = "execute action until the given condition is not false or null",
        args        = {
            "action"    : {Block,Bytecode},
            "condition" : {Block,Bytecode}
        },
        attrs       = NoAttrs,
        returns     = {Nothing},
        example     = """
            i: 0 
            until [
                print ["i =>" i] 
                i: i + 1
            ][i = 10]
            
            ; i => 0 
            ; i => 1 
            ; i => 2 
            ; i => 3 
            ; i => 4 
            ; i => 5 
            ; i => 6 
            ; i => 7 
            ; i => 8 
            ; i => 9 
        """:
            #=======================================================
            let preevaledX = evalOrGet(x)
            let preevaledY = evalOrGet(y)

            while true:
                handleBranching:
                    execUnscoped(preevaledX)
                    execUnscoped(preevaledY)

                    let popped = pop()
                    let condition = not (popped.kind==Null or isFalse(popped))
                    if condition:
                        break
                do:
                    discard

    builtin "var",
        alias       = unaliased, 
        op          = opNop,
        rule        = PrefixPrecedence,
        description = "get symbol value by given name",
        args        = {
            "symbol"    : {String,Literal}
        },
        attrs       = NoAttrs,
        returns     = {Any},
        example     = """
            a: 2
            print var 'a            ; a

            f: function [x][x+2]
            print f 10              ; 12

            g: var 'f               
            print g 10              ; 12
        """:
            #=======================================================
            push(FetchSym(x.s))

    builtin "when?",
        alias       = unaliased, 
        op          = opNop,
        rule        = PrefixPrecedence,
        description = "check if a specific condition is fulfilled and, if so, execute given action",
        args        = {
            "condition" : {Block},
            "action"    : {Block}
        },
        attrs       = NoAttrs,
        returns     = {Logical},
        example     = """
            a: 2
            case [a]
                when? [<2] -> print "a is less than 2"
                when? [=2] -> print "a is 2"
                else       -> print "a is greater than 2"
        """:
            #=======================================================
            let z = pop()
            if isFalse(z):

                let top = sTop()

                var newb: Value = newBlock()
                for old in top.a:
                    newb.a.add(old)
                for cond in x.a:
                    newb.a.add(cond)

                execUnscoped(newb)

                if isTrue(sTop()):
                    execUnscoped(y)
                    discard pop()
                    discard pop()
                    push(newLogical(true))
            else:
                push(z)

    builtin "while",
        alias       = unaliased, 
        op          = opWhile,
        rule        = PrefixPrecedence,
        description = "execute action while the given condition is is not false or null",
        args        = {
            "condition" : {Block,Bytecode,Null},
            "action"    : {Block,Bytecode}
        },
        attrs       = NoAttrs,
        returns     = {Nothing},
        example     = """
            i: 0 
            while [i<10][
                print ["i =>" i] 
                i: i + 1
            ]
            
            ; i => 0 
            ; i => 1 
            ; i => 2 
            ; i => 3 
            ; i => 4 
            ; i => 5 
            ; i => 6 
            ; i => 7 
            ; i => 8 
            ; i => 9 

            while ø [
                print "something"   ; infinitely
            ]
        """:
            #=======================================================
            if x.kind==Null:
                let preevaledY = evalOrGet(y)
                while true:
                    handleBranching:
                        execUnscoped(preevaledY)
                    do:
                        discard
            else:
                let preevaledX = evalOrGet(x)
                let preevaledY = evalOrGet(y)

                execUnscoped(preevaledX)
                var popped = pop()

                while not (popped.kind==Null or isFalse(popped)):
                    handleBranching:
                        execUnscoped(preevaledY)
                        execUnscoped(preevaledX)
                        popped = pop()
                    do:
                        discard

#=======================================
# Add Library
#=======================================

Libraries.add(defineSymbols)<|MERGE_RESOLUTION|>--- conflicted
+++ resolved
@@ -584,10 +584,6 @@
         description = "the NULL constant":
             VNULL
 
-<<<<<<< HEAD
-=======
-
->>>>>>> 32151d1b
     builtin "return",
         alias       = unaliased, 
         op          = opReturn,
