--- conflicted
+++ resolved
@@ -22,12 +22,8 @@
 # Libraries
 #=======================================
 
-<<<<<<< HEAD
-import std/[algorithm, hashes, options, sequtils]
-=======
 import algorithm, hashes, options
 import sequtils, sugar
->>>>>>> ab3642d7
 
 when not defined(WEB):
     import oids
