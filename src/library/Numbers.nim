#=======================================================
# Arturo
# Programming Language + Bytecode VM compiler
# (c) 2019-2023 Yanis Zafirópulos
#
# @file: library/Numbers.nim
#=======================================================

## The main Numbers module 
## (part of the standard library)

#=======================================
# Pragmas
#=======================================

{.used.}

#=======================================
# Libraries
#=======================================

import math, random, sequtils, sugar

when defined(WEB):
    import std/jsbigints

when not defined(NOGMP):
    import helpers/bignums as BignumsHelper

import helpers/maths
import helpers/ranges
import vm/values/custom/vrange

import vm/errors

import vm/lib

#=======================================
# Helpers
#=======================================

template processTrigonometric(fun: untyped): untyped =
    var v = x
    if xKind == Quantity:
        v = convertQuantityValue(x.nm, x.unit.name, RAD)

    if v.kind==Complex: push(newComplex(fun(v.z)))
    else: push(newFloating(fun(asFloat(v))))

#=======================================
# Methods
#=======================================

<<<<<<< HEAD
# TODO(Numbers) add `tau` constant
#  labels:library, new feature
=======
# TODO(Numbers) add support to `:rational`to necessary functions
#   labels:library, new feature, open discussion
>>>>>>> 9e48b263
 
proc defineSymbols*() =

    builtin "abs",
        alias       = unaliased, 
        op          = opNop,
        rule        = PrefixPrecedence,
        description = "get the absolute value for given integer",
        args        = {
            "value" : {Integer,Floating,Complex,Rational}
        },
        attrs       = NoAttrs,
        returns     = {Integer,Floating},
        example     = """
            print abs 6                 ; 6
            print abs 6-7               ; 1
            ..........
            abs to :complex @[pi 1] 
            ; => 3.296908309475615
        """:
            #=======================================================
            if xKind==Integer:
                if x.iKind==NormalInteger: 
                    push(newInteger(abs(x.i)))
                else:
                    when defined(WEB) or not defined(NOGMP):
                        push(newInteger(abs(x.bi)))
            elif xKind==Floating:
                push(newFloating(abs(x.f)))
            elif xKind==Complex:
                push(newFloating(abs(x.z)))
            else:
                push(newRational(abs(x.rat)))

    builtin "acos",
        alias       = unaliased, 
        op          = opNop,
        rule        = PrefixPrecedence,
        description = "calculate the inverse cosine of given angle",
        args        = {
            "angle" : {Integer,Floating,Complex,Rational,Quantity}
        },
        attrs       = NoAttrs,
        returns     = {Floating,Complex},
        example     = """
            print acos 0                ; 1.570796326794897
            print acos 0.3              ; 1.266103672779499
            print acos 1.0              ; 0.0
            ..........
            acos to :complex @[pi 1]
            ; => 0.3222532939814587-1.86711439316026i
        """:
            #=======================================================
            processTrigonometric(arccos)

    builtin "acosh",
        alias       = unaliased, 
        op          = opNop,
        rule        = PrefixPrecedence,
        description = "calculate the inverse hyperbolic cosine of given angle",
        args        = {
            "angle" : {Integer,Floating,Complex,Rational,Quantity}
        },
        attrs       = NoAttrs,
        returns     = {Floating,Complex},
        example     = """
            print acosh 1.0             ; 0.0
            print acosh 2               ; 1.316957896924817
            print acosh 5.0             ; 2.292431669561178
            ..........
            acosh to :complex @[pi 1]
            ; => 1.86711439316026+0.3222532939814587i
        """:
            #=======================================================
            processTrigonometric(arccosh)

    builtin "acsec",
        alias       = unaliased, 
        op          = opNop,
        rule        = PrefixPrecedence,
        description = "calculate the inverse cosecant of given angle",
        args        = {
            "angle" : {Integer,Floating,Complex,Rational,Quantity}
        },
        attrs       = NoAttrs,
        returns     = {Floating,Complex},
        example     = """
            print acsec 0               ; nan
            print acsec 1.0             ; 1.570796326794897
            print acsec 10              ; 0.1001674211615598
            ..........
            acsec to :complex @[pi 1]
            ; => 0.2918255976444114-0.0959139808172324i
        """:
            #=======================================================
            processTrigonometric(arccsc)

    builtin "acsech",
        alias       = unaliased, 
        op          = opNop,
        rule        = PrefixPrecedence,
        description = "calculate the inverse hyperbolic cosecant of given angle",
        args        = {
            "angle" : {Integer,Floating,Complex,Rational,Quantity}
        },
        attrs       = NoAttrs,
        returns     = {Floating,Complex},
        example     = """
            print acsech 0              ; inf
            print acsech 1.0            ; 0.0
            print acsech 10             ; 0.09983407889920758
            ..........
            acsech to :complex @[pi 1]
            ; => 0.2862356627279947-0.08847073864038091i
        """:
            #=======================================================
            processTrigonometric(arccsch)

    builtin "actan",
        alias       = unaliased, 
        op          = opNop,
        rule        = PrefixPrecedence,
        description = "calculate the inverse cotangent of given angle",
        args        = {
            "angle" : {Integer,Floating,Complex,Rational,Quantity}
        },
        attrs       = NoAttrs,
        returns     = {Floating,Complex},
        example     = """
            print actan 0                   ; 1.570796326794897
            print actan 1                   ; 0.7853981633974483
            print actan 10.0                ; 0.09966865249116204
            ..........
            actan to :complex @[pi 1]
            ; => 0.2834557524705047-0.08505998507745414i
        """:
            #=======================================================
            processTrigonometric(arccot)

    builtin "actanh",
        alias       = unaliased, 
        op          = opNop,
        rule        = PrefixPrecedence,
        description = "calculate the inverse hyperbolic cotangent of given angle",
        args        = {
            "angle" : {Integer,Floating,Complex,Rational,Quantity}
        },
        attrs       = NoAttrs,
        returns     = {Floating,Complex},
        example     = """
            print actanh 0                  ; nan
            print actanh 1                  ; inf
            print actanh 10.0               ; 0.1003353477310756
            ..........
            actanh to :complex @[pi 1]
            ; => 0.2946214403408572-0.09996750087543603i
        """:
            #=======================================================
            processTrigonometric(arccoth)

    builtin "angle",
        alias       = unaliased, 
        op          = opNop,
        rule        = PrefixPrecedence,
        description = "calculate the phase angle of given number",
        args        = {
            "number" : {Complex}
        },
        attrs       = NoAttrs,
        returns     = {Floating},
        example     = """
            a: to complex [1 1]     ; a: 1.0+1.0i
            print angle a           ; 0.7853981633974483
        """:
            #=======================================================
            push(newFloating(phase(x.z)))

    builtin "asec",
        alias       = unaliased, 
        op          = opNop,
        rule        = PrefixPrecedence,
        description = "calculate the inverse secant of given angle",
        args        = {
            "angle" : {Integer,Floating,Complex,Rational,Quantity}
        },
        attrs       = NoAttrs,
        returns     = {Floating,Complex},
        example     = """
            print asec 0                ; nan
            print asec 45               ; 1.548572275176629
            print asec 5                ; 1.369438406004566
            ..........
            asec to :complex @[pi 1]
            ; => 1.278970729150485+0.09591398081723231i
        """:
            #=======================================================
            processTrigonometric(arcsec)

    builtin "asech",
        alias       = unaliased,
        op          = opNop, 
        rule        = PrefixPrecedence,
        description = "calculate the inverse hyperbolic secant of given angle",
        args        = {
            "angle" : {Integer,Floating,Complex,Rational,Quantity}
        },
        attrs       = NoAttrs,
        returns     = {Floating,Complex},
        example     = """
            print asech 0               ; inf
            print asech 0.45            ; 1.436685652839686
            print asech 1               ; 0.0
            ..........
            asech to :complex @[pi 1]
            ; => 0.09591398081723221-1.278970729150485i
        """:
            #=======================================================
            processTrigonometric(arcsech)

    builtin "asin",
        alias       = unaliased, 
        op          = opNop,
        rule        = PrefixPrecedence,
        description = "calculate the inverse sine of given angle",
        args        = {
            "angle" : {Integer,Floating,Complex,Rational,Quantity}
        },
        attrs       = NoAttrs,
        returns     = {Floating,Complex},
        example     = """
            print asin 0                ; 0.0
            print asin 0.3              ; 0.3046926540153975
            print asin 1.0              ; 1.570796326794897
            ..........
            asin to :complex @[pi 1]
            ; => 1.248543032813438+1.867114393160262i
        """:
            #=======================================================
            processTrigonometric(arcsin)

    builtin "asinh",
        alias       = unaliased, 
        op          = opNop,
        rule        = PrefixPrecedence,
        description = "calculate the inverse hyperbolic sine of given angle",
        args        = {
            "angle" : {Integer,Floating,Complex,Rational,Quantity}
        },
        attrs       = NoAttrs,
        returns     = {Floating,Complex},
        example     = """
            print asinh 0               ; 0.0
            print asinh 0.3             ; 0.2956730475634224
            print asinh 1.0             ; 0.881373587019543
            ..........
            asinh to :complex @[pi 1]
            ; => 1.904627686970658+0.2955850342116299i
        """:
            #=======================================================
            processTrigonometric(arcsinh)

    builtin "atan",
        alias       = unaliased, 
        op          = opNop,
        rule        = PrefixPrecedence,
        description = "calculate the inverse tangent of given angle",
        args        = {
            "angle" : {Integer,Floating,Complex,Rational,Quantity}
        },
        attrs       = NoAttrs,
        returns     = {Floating,Complex},
        example     = """
            print atan 0                ; 0.0
            print atan 0.3              ; 0.2914567944778671
            print atan 1.0              ; 0.7853981633974483
            ..........
            atan to :complex @[pi 1]
            ; => 1.287340574324392+0.08505998507745416i
        """:
            #=======================================================
            processTrigonometric(arctan)

    builtin "atan2",
        alias       = unaliased, 
        op          = opNop,
        rule        = PrefixPrecedence,
        description = "calculate the inverse tangent of y / x",
        args        = {
            "y"     : {Integer,Floating,Rational},
            "x"     : {Integer,Floating,Rational}
        },
        attrs       = NoAttrs,
        returns     = {Floating,Complex},
        example     = """
            atan2 1 1           ; 0.7853981633974483
            atan2 1 1.5         ; 0.9827937232473291
        """:
            #=======================================================
            push(newFloating(arctan2(asFloat(y), asFloat(x))))

    builtin "atanh",
        alias       = unaliased, 
        op          = opNop,
        rule        = PrefixPrecedence,
        description = "calculate the inverse hyperbolic tangent of given angle",
        args        = {
            "angle" : {Integer,Floating,Complex,Rational,Quantity}
        },
        attrs       = NoAttrs,
        returns     = {Floating,Complex},
        example     = """
            print atanh 0               ; 0.0
            print atanh 0.3             ; 0.3095196042031118
            print atanh 1.0             ; inf
            ..........
            atanh to :complex @[pi 1]
            ; => 0.2946214403408571+1.470828825919461i
        """:
            #=======================================================
            processTrigonometric(arctanh)

    builtin "ceil",
        alias       = unaliased, 
        op          = opNop,
        rule        = PrefixPrecedence,
        description = "calculate the smallest integer not smaller than given value",
        args        = {
            "value" : {Integer,Floating,Rational}
        },
        attrs       = NoAttrs,
        returns     = {Integer},
        example     = """
            print ceil 2.1                      ; 3
            print ceil 2.9                      ; 3
            print ceil neg 3.5                  ; -3
            print ceil 4                        ; 4
            print ceil to :rational @[neg 7 2]  ; -3
        """:
            #=======================================================
            push(newInteger(int(ceil(asFloat(x)))))


    builtin "clamp",
        alias       = unaliased, 
        op          = opNop,
        rule        = PrefixPrecedence,
        description = "force value within given range",
        args        = {
            "number" : {Integer, Floating, Rational},
            "range"  : {Range, Block}
        },
        attrs       = NoAttrs,
        returns     = {Integer, Floating, Rational},
        example     = """
            clamp 2 1..3                        ; 2
            clamp 0 1..3                        ; 1
            clamp 4 1..3                        ; 3
            clamp 4 3..1                        ; 3
            clamp 5 range.step: 2 0 5           ; 4
            
            clamp 4.5 0..6                      ; 4.5
            clamp to :rational [1 5] 0..1       ; 1/5
            
            clamp 4.5 [1 2.5]                   ; 2.5
            clamp 2 [5 10]                      ; 5
            clamp 2 [10 5]                      ; 5
            clamp 2.5 @[1 to :rational [5 2]]   ; 2.5
        """:
            #=======================================================
            case y.kind
            of Range:
                if not y.rng.numeric:
                    RuntimeError_IncompatibleValueType("clamp", valueKind(y), "numeric range")
                
                if (let minElem = y.rng.min()[1]; x.asFloat < float(minElem.i)): push(minElem)
                elif (let maxElem = y.rng.max()[1]; x.asFloat > float(maxElem.i)): push(maxElem)
                else: push(x)       
            of Block:
                y.requireBlockSize(2)
                let firstElem {.cursor} = y.a[0]
                let secondElem {.cursor} = y.a[1]
                firstElem.requireValue({Integer, Floating, Rational})
                secondElem.requireValue({Integer, Floating, Rational})
                
                let minElem = min([firstElem, secondElem])
                let maxElem = max([firstElem, secondElem])
                
                if x.asFloat < minElem.asFloat: push(minElem)
                elif x.asFloat > maxElem.asFloat: push(maxElem)
                else: push(x)  
                    
            else:
                discard
             

    builtin "conj",
        alias       = unaliased, 
        op          = opNop,
        rule        = PrefixPrecedence,
        description = "calculate the complex conjugate of given number",
        args        = {
            "number" : {Complex}
        },
        attrs       = NoAttrs,
        returns     = {Complex},
        example     = """
            b: to :complex [1 2]        ; b: 1.0+2.0i
            print conj b                ; 1.0-2.0i
        """:
            #=======================================================
            push(newComplex(conjugate(x.z)))

    builtin "cos",
        alias       = unaliased, 
        op          = opNop,
        rule        = PrefixPrecedence,
        description = "calculate the cosine of given angle",
        args        = {
            "angle" : {Integer,Floating,Complex,Rational,Quantity}
        },
        attrs       = NoAttrs,
        returns     = {Floating,Complex},
        example     = """
            print cos 0                 ; 1.0
            print cos 0.3               ; 0.955336489125606
            print cos 1.0               ; 0.5403023058681398
            ..........
            cos to :complex [1 1]
            ; => 0.8337300251311491-0.9888977057628651i
        """:
            #=======================================================
            processTrigonometric(cos)

    builtin "cosh",
        alias       = unaliased, 
        op          = opNop,
        rule        = PrefixPrecedence,
        description = "calculate the hyperbolic cosine of given angle",
        args        = {
            "angle" : {Integer,Floating,Complex,Rational,Quantity}
        },
        attrs       = NoAttrs,
        returns     = {Floating,Complex},
        example     = """
            print cosh 0                ; 1.0
            print cosh 0.3              ; 1.04533851412886
            print cosh 1.0              ; 1.543080634815244
            ..........
            cosh to :complex [2 1]
            ; => 2.032723007019666+3.0518977991518i
        """:
            #=======================================================
            processTrigonometric(cosh)

    builtin "csec",
        alias       = unaliased, 
        op          = opNop,
        rule        = PrefixPrecedence,
        description = "calculate the cosecant of given angle",
        args        = {
            "angle" : {Integer,Floating,Complex,Rational,Quantity}
        },
        attrs       = NoAttrs,
        returns     = {Floating,Complex},
        example     = """
            print csec 0                ; inf
            print csec 0.3              ; 3.383863361824123
            print csec 1.0              ; 1.188395105778121
            ..........
            csec to :complex [1 1]  
            ; => 0.6215180171704283-0.3039310016284264i
        """:
            #=======================================================
            processTrigonometric(csc)

    builtin "csech",
        alias       = unaliased, 
        op          = opNop,
        rule        = PrefixPrecedence,
        description = "calculate the hyperbolic cosecant of given angle",
        args        = {
            "angle" : {Integer,Floating,Complex,Rational,Quantity}
        },
        attrs       = NoAttrs,
        returns     = {Floating,Complex},
        example     = """
            print csech 0               ; inf
            print csech 0.3             ; 3.283853396698424
            print csech 1.0             ; 0.8509181282393216
            ..........
            csech to :complex [1 1]
            ; => 0.3039310016284264-0.6215180171704283i
        """:
            #=======================================================
            processTrigonometric(csch)

    builtin "ctan",
        alias       = unaliased, 
        op          = opNop,
        rule        = PrefixPrecedence,
        description = "calculate the cotangent of given angle",
        args        = {
            "angle" : {Integer,Floating,Complex,Rational,Quantity}
        },
        attrs       = NoAttrs,
        returns     = {Floating,Complex},
        example     = """
            print ctan 0                ; inf
            print ctan 0.3              ; 3.232728143765828
            print ctan 1.0              ; 0.6420926159343308
            ..........
            ctan to :complex [1 1]
            ; => 0.2176215618544027-0.8680141428959249i
        """:
            #=======================================================
            processTrigonometric(cot)

    builtin "ctanh",
        alias       = unaliased,
        op          = opNop, 
        rule        = PrefixPrecedence,
        description = "calculate the hyperbolic cotangent of given angle",
        args        = {
            "angle" : {Integer,Floating,Complex,Rational,Quantity}
        },
        attrs       = NoAttrs,
        returns     = {Floating,Complex},
        example     = """
            print ctanh 0               ; inf
            print ctanh 0.3             ; 3.432738430321741
            print ctanh 1.0             ; 1.313035285499331
            ..........
            ctanh to :complex [1 1]
            ; => 0.8680141428959249-0.2176215618544027i
        """:
            #=======================================================
            processTrigonometric(coth)

    builtin "denominator",
        alias       = unaliased, 
        op          = opNop,
        rule        = PrefixPrecedence,
        description = "get the denominator of given number",
        args        = {
            "number"    : {Integer,Floating,Rational}
        },
        attrs       = NoAttrs,
        returns     = {Integer},
        example     = """
            num: to :rational 12.4      ; num: 62/5
            print denominator num
            ; => 5
            ..........
            print denominator 10
            ; => 1
        """:
            #=======================================================
            var rat: VRational

            if xKind==Rational:
                rat = x.rat
            elif xKind==Integer:
                rat = toRational(x.i)
            else:
                rat = toRational(x.f)

            push(newInteger(rat.den))

    builtin "digits",
        alias       = unaliased, 
        op          = opNop,
        rule        = PrefixPrecedence,
        description = "get array of digits of given number",
        args        = {
            "number" : {Integer}
        },
        attrs       = {
            "base"  : ({Integer},"use given based (default: 10)")
        },
        returns     = {Block},
        example     = """
            digits 123
            ; => [1 2 3]

            digits 0
            ; => [0]

            digits neg 12345
            ; => [1 2 3 4 5]

            ; digits 1231231231231231231231231231023
            ; => [1 2 3 1 2 3 1 2 3 1 2 3 1 2 3 1 2 3 1 2 3 1 2 3 1 2 3 1 0 2 3]
        """:
            #=======================================================
            var base = 10
            if checkAttr("base"):
                base = aBase.i

            if x.iKind == NormalInteger:
                push newBlock(getDigits(x.i, base).map((z)=>newInteger(z)))
            else:
                when defined(WEB) or not defined(NOGMP):
                    push newBlock(getDigits(x.bi, base).map((z)=>newInteger(z)))

    constant "epsilon",
        alias       = unaliased,
        description = "the constant e, Euler's number":
            newFloating(E)

    builtin "even?",
        alias       = unaliased, 
        op          = opNop,
        rule        = PrefixPrecedence,
        description = "check if given number is even",
        args        = {
            "number"    : {Integer}
        },
        attrs       = NoAttrs,
        returns     = {Logical},
        example     = """
            even? 4           ; => true
            even? 3           ; => false
            ..........
            print select 1..10 => even?       ; 2 4 6 8 10
        """:
            #=======================================================
            push(newLogical(x % I2 == I0))

    builtin "exp",
        alias       = unaliased, 
        op          = opNop,
        rule        = PrefixPrecedence,
        description = "calculate the exponential function for given value",
        args        = {
            "value" : {Integer,Floating,Complex,Rational}
        },
        attrs       = NoAttrs,
        returns     = {Floating,Complex},
        example     = """
            print exp 1.0           ; 2.718281828459045
            print exp 0             ; 1.0
            print exp neg 1.0       ; 0.3678794411714423
            ..........
            exp to :complex @[pi 1]
            ; => 12.50296958887651+19.47222141884161i
        """:
            #=======================================================
            if xKind==Complex: push(newComplex(exp(x.z)))
            else: push(newFloating(exp(asFloat(x))))

    builtin "factorial",
        alias       = unaliased, 
        op          = opNop,
        rule        = PrefixPrecedence,
        description = "calculate the factorial of given value",
        args        = {
            "value" : {Integer}
        },
        attrs       = NoAttrs,
        returns     = {Integer},
        example     = """
            factorial 1         ; => 1
            factorial 5         ; => 120
            factorial 20        ; => 2432902008176640000
        """:
            #=======================================================
            if unlikely(x.iKind == BigInteger):
                RuntimeError_InvalidOperation("factorial", valueKind(x, withBigInfo=true), "")
            else:
                push(factorial(x.i))

    builtin "factors",
        alias       = unaliased, 
        op          = opNop,
        rule        = PrefixPrecedence,
        description = "get list of factors for given integer",
        args        = {
            "number"    : {Integer}
        },
        attrs       = {
            "prime" : ({Logical},"prime factorization")
        },
        returns     = {Block},
        example     = """
            factors 16                                  ; => [1 2 4 8 16]
            ..........
            factors.prime 48                            ; => [2 2 2 2 3]
            unique factors.prime 48                     ; => [2 3]
            
            factors.prime 18446744073709551615123120
            ; => [2 2 2 2 3 5 61 141529 26970107 330103811]
        """:
            #=======================================================
            var prime = false
            if (hadAttr("prime")): prime = true

            if x.iKind==NormalInteger:
                if prime:
                    push(newBlock(primeFactorization(x.i).map((x)=>newInteger(x))))
                else:
                    push(newBlock(factors(x.i).map((x)=>newInteger(x))))
            else:
                when defined(WEB) or not defined(NOGMP):
                    # TODO(Numbers\factors) `.prime` not working for Web builds
                    # labels: web,enhancement
                    if prime:
                        when not defined(WEB):
                            push(newBlock(primeFactorization(x.bi).map((x)=>newInteger(x))))
                        else:
                            discard
                    else:
                        push(newBlock(factors(x.bi).map((x)=>newInteger(x))))

    builtin "floor",
        alias       = unaliased, 
        op          = opNop,
        rule        = PrefixPrecedence,
        description = "calculate the largest integer not greater than given value",
        args        = {
            "value" : {Integer,Floating,Rational}
        },
        attrs       = NoAttrs,
        returns     = {Integer},
        example     = """
            print floor 2.1                     ; 2
            print floor 2.9                     ; 2
            print floor neg 3.5                 ; -4
            print floor 4                       ; 4
            print floor to :rational @[neg 7 2] ; -4
        """:
            #=======================================================
            push(newInteger(int(floor(asFloat(x)))))

    when not defined(WEB):
        builtin "gamma",
            alias       = unaliased, 
            op          = opNop,
            rule        = PrefixPrecedence,
            description = "calculate the gamma function for given value",
            args        = {
                "value" : {Integer,Floating,Rational}
            },
            attrs       = NoAttrs,
            returns     = {Floating},
            example     = """
            print gamma 3.0         ; 2.0
            print gamma 10.0        ; 362880.0
            print gamma 15          ; 87178291199.99985
            """:
                #=======================================================
                push(newFloating(gamma(asFloat(x))))

    builtin "gcd",
        alias       = unaliased, 
        op          = opNop,
        rule        = PrefixPrecedence,
        description = "calculate greatest common divisor for given collection of integers",
        args        = {
            "numbers"   : {Block}
        },
        attrs       = NoAttrs,
        returns     = {Integer},
        example     = """
            print gcd [48 60 120]         ; 12
        """:
            #=======================================================
            var current = x.a[0]
            requireValue(current, {Integer})

            var i = 1
            # TODO(Numbers\gcd) not working for Web builds
            # labels: web,enhancement
            while i<x.a.len:
                let elem {.cursor.} = x.a[i]
                requireValue(elem, {Integer})

                if current.iKind==NormalInteger:
                    if elem.iKind==BigInteger:
                        when not defined(NOGMP):
                            current = newInteger(gcd(current.i, elem.bi))
                    else:
                        current = newInteger(gcd(current.i, elem.i))
                else:
                    when not defined(NOGMP):
                        if elem.iKind==BigInteger:
                            current = newInteger(gcd(current.bi, elem.bi))
                        else:
                            current = newInteger(gcd(current.bi, elem.i))
                inc(i)

            push(current)

    builtin "hypot",
        alias       = unaliased, 
        op          = opNop,
        rule        = PrefixPrecedence,
        description = "calculate the hypotenuse of a right-angle triangle with given base and height",
        args        = {
            "base"  : {Integer,Floating,Rational},
            "height": {Integer,Floating,Rational}
        },
        attrs       = NoAttrs,
        returns     = {Floating},
        example     = """
            print hypot 3 4
            ; 5.0

            print hypot 4.0 5.0
            ; 6.403124237432849
        """:
            #=======================================================
            push(newFloating(hypot(asFloat(x), asFloat(y))))

    constant "infinite",
        alias       = infinite,
        description = "the IEEE floating point value of positive infinity":
            newFloating(Inf)

    builtin "infinite?",
        alias       = unaliased, 
        op          = opNop,
        rule        = PrefixPrecedence,
        description = "check whether given value is an infinite one",
        args        = {
            "value" : {Any}
        },
        attrs       = NoAttrs,
        returns     = {Logical},
        example     = """
            infinite? 4             ; false
            infinite? infinite      ; true
            infinite? ∞             ; true
            ..........
            a: infinite
            infinite? a             ; true
            
            b: 0
            infinite? b             ; false
        """:
            #=======================================================
            if xKind == Floating and (x.f == Inf or x.f == NegInf):
                push(VTRUE)
            else:
                push(VFALSE)

    builtin "lcm",
        alias       = unaliased,
        op          = opNop, 
        rule        = PrefixPrecedence,
        description = "calculate least common multiplier for given collection of integers",
        args        = {
            "numbers"   : {Block}
        },
        attrs       = NoAttrs,
        returns     = {Integer},
        example     = """
            print lcm [48 60 120]         ; 240
        """:
            #=======================================================
            var current = x.a[0]
            requireValue(current, {Integer})

            var i = 1
            # TODO(Numbers\lcm) not working for Web builds
            # labels: web,enhancement
            while i<x.a.len:
                let elem {.cursor.} = x.a[i]
                requireValue(elem, {Integer})

                if current.iKind==NormalInteger:
                    if elem.iKind==BigInteger:
                        when not defined(NOGMP):
                            current = newInteger(lcm(current.i, elem.bi))
                    else:
                        current = newInteger(lcm(current.i, elem.i))
                else:
                    when not defined(NOGMP):
                        if elem.iKind==BigInteger:
                            current = newInteger(lcm(current.bi, elem.bi))
                        else:
                            current = newInteger(lcm(current.bi, elem.i))
                inc(i)

            push(current)

    builtin "ln",
        alias       = unaliased, 
        op          = opNop, 
        rule        = PrefixPrecedence,
        description = "calculate the natural logarithm of given value",
        args        = {
            "value" : {Integer,Floating,Complex,Rational}
        },
        attrs       = NoAttrs,
        returns     = {Floating,Complex},
        example     = """
            print ln 1.0                ; 0.0
            print ln 0                  ; -inf
            print ln neg 7.0            ; nan
            ..........
            ln to :complex @[pi 1]
            ; => 1.19298515341341+0.308169071115985i
        """:
            #=======================================================
            if xKind==Complex: push(newComplex(ln(x.z)))
            else: push(newFloating(ln(asFloat(x))))

    builtin "log",
        alias       = unaliased, 
        op          = opNop,
        rule        = PrefixPrecedence,
        description = "calculate the logarithm of value using given base",
        args        = {
            "value" : {Integer,Floating,Rational},
            "base"  : {Integer,Floating,Rational}
        },
        attrs       = NoAttrs,
        returns     = {Floating},
        example     = """
            print log 9 3           ; 2.0
            print log 32.0 2.0      ; 5.0
            print log 0.0 2         ; -inf
            print log 100.0 10.0    ; 2.0
        """:
            #=======================================================
            push(newFloating(log(asFloat(x),asFloat(y))))

    builtin "negative?",
        alias       = unaliased, 
        op          = opNop,
        rule        = PrefixPrecedence,
        description = "check if given number is negative",
        args        = {
            "number"    : {Integer,Floating,Complex,Rational}
        },
        attrs       = NoAttrs,
        returns     = {Logical},
        example     = """
            negative? 5       ; => false
            negative? 6-7     ; => true 
        """:
            #=======================================================
            if xKind==Integer:
                if x.iKind==BigInteger:
                    when defined(WEB):
                        push(newLogical(x.bi < big(0)))
                    elif not defined(NOGMP):
                        push(newLogical(negative(x.bi)))
                else:
                    push(newLogical(x < I0))
            elif xKind==Floating:
                push(newLogical(x.f < 0.0))
            elif xKind==Rational:
                push(newLogical(x.rat.num < 0)):
            elif xKind==Complex:
                push(newLogical(x.z.re < 0.0 or (x.z.re == 0.0 and x.z.im < 0.0)))

    builtin "numerator",
        alias       = unaliased, 
        op          = opNop,
        rule        = PrefixPrecedence,
        description = "get the numerator of given number",
        args        = {
            "number"    : {Integer,Floating,Rational}
        },
        attrs       = NoAttrs,
        returns     = {Integer},
        example     = """
            num: to :rational 12.4      ; num: 62/5
            print numerator num
            ; => 62
            ..........
            print numerator 10
            ; => 10
        """:
            #=======================================================
            var rat: VRational

            if xKind==Rational:
                rat = x.rat
            elif xKind==Integer:
                rat = toRational(x.i)
            else:
                rat = toRational(x.f)

            push(newInteger(rat.num))

    builtin "odd?",
        alias       = unaliased, 
        op          = opNop,
        rule        = PrefixPrecedence,
        description = "check if given number is odd",
        args        = {
            "number"    : {Integer}
        },
        attrs       = NoAttrs,
        returns     = {Logical},
        example     = """
            odd? 4            ; => false
            odd? 3            ; => true
            ..........
            print select 1..10 => odd?       ; 1 3 5 7 9
        """:
            #=======================================================
            push(newLogical(x % I2 == I1))

    constant "pi",
        alias       = unaliased,
        description = "the number pi, mathematical constant":
            newFloating(PI)

    builtin "positive?",
        alias       = unaliased, 
        op          = opNop,
        rule        = PrefixPrecedence,
        description = "check if given number is positive",
        args        = {
            "number"    : {Integer,Floating,Complex,Rational}
        },
        attrs       = NoAttrs,
        returns     = {Logical},
        example     = """
            positive? 5       ; => true
            positive? 6-7     ; => false
        """:
            #=======================================================
            if xKind==Integer:
                if x.iKind==BigInteger:
                    when defined(WEB):
                        push(newLogical(x.bi > big(0)))
                    elif not defined(NOGMP):
                        push(newLogical(positive(x.bi)))
                else:
                    push(newLogical(x > I0))
            elif xKind==Floating:
                push(newLogical(x.f > 0.0))
            elif xKind==Rational:
                push(newLogical(x.rat.num > 0)):
            elif xKind==Complex:
                push(newLogical(x.z.re > 0.0 or (x.z.re == 0.0 and x.z.im > 0.0)))
    
    when not defined(NOGMP):
        # TODO(Numbers\powmod) not working for Web builds
        # labels: web,enhancement
        builtin "powmod",
            alias       = unaliased, 
            op          = opNop,
            rule        = PrefixPrecedence,
            description = "modular exponentation: calculate the result of (base^exponent) % divider",
            args        = {
                "base"      : {Integer},
                "exponent"  : {Integer},
                "divider"   : {Integer}
            },
            attrs       = NoAttrs,
            returns     = {Integer,Null},
            example     = """
                powmod 1 10 3   ; => 1
                powmod 3 2 6    ; => 3
                powmod 5 5 15   ; => 5
                powmod 2 3 5    ; => 3
                powmod 2 4 5    ; => 1

                print (powmod 2 168277 673109) = (2 ^ 168277) % 673109
                ; true

            """:
                #=======================================================
                push(powmod(x, y, z))
        
    builtin "prime?",
        alias       = unaliased, 
        op          = opNop,
        rule        = PrefixPrecedence,
        description = "check if given integer is prime",
        args        = {
            "number"    : {Integer}
        },
        attrs       = NoAttrs,
        returns     = {Logical},
        example     = """
            prime? 2          ; => true
            prime? 6          ; => false
            prime? 11         ; => true
            ..........
            ; let's check the 14th Mersenne:
            ; 53113799281676709868958820655246862732959311772703192319944413
            ; 82004035598608522427391625022652292856688893294862465010153465
            ; 79337652707239409519978766587351943831270835393219031728127
            
            prime? (2^607)-1  ; => true
        """:
            #=======================================================
            if x.iKind==NormalInteger:
                push(newLogical(isPrime(x.i.uint64)))
            else:
                # TODO(Numbers\prime?) not working for Web builds
                # labels: web,enhancement
                when not defined(NOGMP):
                    push(newLogical(probablyPrime(x.bi,25)>0))

    builtin "product",
        alias       = product, 
        op          = opNop,
        rule        = PrefixPrecedence,
        description = "calculate the product of all values in given list",
        args        = {
            "collection"    : {Block,Range}
        },
        attrs       = {
            "cartesian"  : ({Logical},"return the cartesian product of given sublists")
        },
        returns     = {Integer,Floating,Rational},
        example     = """
            print product [3 4]       ; 12
            print product [1 2 4 6]   ; 48
            ..........
            print product 1..10       ; 3628800
        """:
            #=======================================================
            if (hadAttr("cartesian")):
                let blk = x.a.map((z)=>z.a)
                push(newBlock(cartesianProduct(blk).map((z) => newBlock(z))))
            else:
                var product = I1.copyValue
                if xKind==Range:
                    for item in items(x.rng):
                        product *= item
                    push(product)
                else:
                    if x.a.len==0: push(I0.copyValue)
                    else:
                        var i = 0
                        while i<x.a.len:
                            product *= x.a[i]
                            i += 1

                        push(product)

    builtin "random",
        alias       = unaliased, 
        op          = opNop,
        rule        = PrefixPrecedence,
        description = "get a random integer between given limits",
        args        = {
            "lowerLimit"    : {Integer, Floating, Rational},
            "upperLimit"    : {Integer, Floating, Rational}
        },
        attrs       = NoAttrs,
        returns     = {Integer, Floating},
        example     = """
            rnd: random 0 60          ; rnd: (a random number between 0 and 60)
        """:
            #=======================================================
            if xKind==Integer and yKind==Integer:
                push(newInteger(rand(x.i..y.i)))
            else:
                push(newFloating(rand(asFloat(x)..asFloat(y))))

    builtin "reciprocal",
        alias       = unaliased, 
        op          = opNop,
        rule        = PrefixPrecedence,
        description = "calculate the reciprocal of given number",
        args        = {
            "value" : {Integer,Floating,Rational}
        },
        attrs       = NoAttrs,
        returns     = {Rational},
        example     = """
            r: to :rational [3 2]

            print reciprocal r
            ; 2/3
            ..........
            reciprocal 3        ; => 1/3
            reciprocal 3.2      ; => 5/16
        """:
            #=======================================================
            if xKind==Integer:
                push(newRational(reciprocal(toRational(x.i))))
            elif xKind==Floating:
                push(newRational(reciprocal(toRational(x.f))))
            else:
                push(newRational(reciprocal(x.rat)))

    builtin "round",
        alias       = unaliased, 
        op          = opNop,
        rule        = PrefixPrecedence,
        description = "round given value",
        args        = {
            "value" : {Integer,Floating,Rational}
        },
        attrs       = {
            "to"    : ({Integer},"round to given decimal places")
        },
        returns     = {Floating},
        example     = """
            print round 2.1                     ; 2.0
            print round 2.9                     ; 3.0
            print round 6                       ; 6.0

            print round to :rational [29 10]    ; 3.0
            print round to :rational [21 10]    ; 2.0
            print round to :rational [5 2]      ; 3.0

            print round pi          ; 3.0
            ..........
            print round.to:5 pi     ; 3.14159
            print round.to:2 pi     ; 3.14
        """:
            #=======================================================
            var places = 0
            if checkAttr("to"):
                places = aTo.i
                
            push(newFloating(round(asFloat(x), places)))

    builtin "sec",
        alias       = unaliased, 
        op          = opNop,
        rule        = PrefixPrecedence,
        description = "calculate the secant of given angle",
        args        = {
            "angle" : {Integer,Floating,Complex,Rational,Quantity}
        },
        attrs       = NoAttrs,
        returns     = {Floating,Complex},
        example     = """
            print sec 0                 ; 1.0
            print sec 0.3               ; 1.046751601538086
            print sec 1.0               ; 1.850815717680925
            ..........
            sec to :complex [1 1]
            ; => 0.4983370305551868+0.591083841721045i
        """:
            #=======================================================
            processTrigonometric(sec)

    builtin "sech",
        alias       = unaliased, 
        op          = opNop,
        rule        = PrefixPrecedence,
        description = "calculate the hyperbolic secant of given angle",
        args        = {
            "angle" : {Integer,Floating,Complex,Rational,Quantity}
        },
        attrs       = NoAttrs,
        returns     = {Floating,Complex},
        example     = """
            print sech 0                ; 1.0
            print sech 0.3              ; 0.9566279119002483
            print sech 1.0              ; 0.6480542736638855
            ..........
            sech to :complex [1 1]
            ; => 0.4983370305551868-0.5910838417210451i
        """:
            #=======================================================
            processTrigonometric(sech)

    builtin "sin",
        alias       = unaliased, 
        op          = opNop,
        rule        = PrefixPrecedence,
        description = "calculate the sine of given angle",
        args        = {
            "angle" : {Integer,Floating,Complex,Rational,Quantity}
        },
        attrs       = NoAttrs,
        returns     = {Floating,Complex},
        example     = """
            print sin 0                 ; 0.0
            print sin 0.3               ; 0.2955202066613395
            print sin 1.0               ; 0.8414709848078965
            ..........
            sin to :complex [1 1]
            ; => 0.4983370305551868-0.5910838417210451i
        """:
            #=======================================================
            processTrigonometric(sin)

    builtin "sinh",
        alias       = unaliased, 
        op          = opNop,
        rule        = PrefixPrecedence,
        description = "calculate the hyperbolic sine of given angle",
        args        = {
            "angle" : {Integer,Floating,Complex,Rational,Quantity}
        },
        attrs       = NoAttrs,
        returns     = {Floating,Complex},
        example     = """
            print sinh 0                ; 0.0
            print sinh 0.3              ; 0.3045202934471426
            print sinh 1.0              ; 1.175201193643801
            ..........
            sinh to :complex [1 1]
            ; => 0.6349639147847361+1.298457581415977i
        """:
            #=======================================================
            processTrigonometric(sinh)

    # TODO(Numbers) add `cbrt` built-in function
    #  the goal would be to have a function that returns the cubic root of a number
    #  potential use: https://rosettacode.org/wiki/Cubic_special_primes
    #  labels: library, enhancement, new feature
    builtin "sqrt",
        alias       = unaliased, 
        op          = opNop,
        rule        = PrefixPrecedence,
        description = "get square root of given value",
        args        = {
            "value" : {Integer,Floating,Complex,Rational}
        },
        attrs       = {
            "integer"   : ({Logical},"get the integer square root")
        },
        returns     = {Floating},
        example     = """
            print sqrt 4                ; 2.0
            print sqrt 16.0             ; 4.0
            print sqrt 1.45             ; 1.20415945787923
            ..........
            sqrt to :complex @[pi 1]
            ; => 1.794226987182141+0.2786715413222365i
        """:
            #=======================================================
            if (hadAttr("integer")):
                when defined(WEB) or not defined(NOGMP):
                    if x.iKind == NormalInteger:
                        push(newInteger(isqrt(x.i)))
                    else:
                        push(newInteger(isqrt(x.bi)))
                else:
                    push(newInteger(isqrt(x.i)))
            elif xKind==Complex: push(newComplex(sqrt(x.z)))
            else: push(newFloating(sqrt(asFloat(x))))

    builtin "sum",
        alias       = summation, 
        op          = opNop,
        rule        = PrefixPrecedence,
        description = "calculate the sum of all values in given list",
        args        = {
            "collection"    : {Block,Range}
        },
        attrs       = NoAttrs,
        returns     = {Integer,Floating,Rational},
        example     = """
            print sum [3 4]           ; 7
            print sum [1 2 4 6]       ; 13
            ..........
            print sum 1..10           ; 55
        """:
            #=======================================================
            var sum = I0.copyValue
            if xKind==Range:
                for item in items(x.rng):
                    sum += item
            else:
                var i = 0
                while i<x.a.len:
                    sum += x.a[i]
                    i += 1

            push(sum)

    builtin "tan",
        alias       = unaliased, 
        op          = opNop,
        rule        = PrefixPrecedence,
        description = "calculate the tangent of given angle",
        args        = {
            "angle" : {Integer,Floating,Complex,Rational,Quantity}
        },
        attrs       = NoAttrs,
        returns     = {Floating,Complex},
        example     = """
            print tan 0                 ; 0.0
            print tan 0.3               ; 0.3093362496096232
            print tan 1.0               ; 1.557407724654902
            ..........
            tan to :complex [1 1]
            ; => 0.2717525853195119+1.083923327338695i
        """:
            #=======================================================
            processTrigonometric(tan)

    builtin "tanh",
        alias       = unaliased, 
        op          = opNop,
        rule        = PrefixPrecedence,
        description = "calculate the hyperbolic tangent of given angle",
        args        = {
            "angle" : {Integer,Floating,Complex,Rational,Quantity}
        },
        attrs       = NoAttrs,
        returns     = {Floating,Complex},
        example     = """
            print tanh 0            ; 0.0
            print tanh 0.3          ; 0.2913126124515909
            print tanh 1.0          ; 0.7615941559557649
            ..........
            tanh to :complex [1 1]
            ; => 1.083923327338695+0.2717525853195117i
        """:
            #=======================================================
            processTrigonometric(tanh)
            
    constant "tau",
        alias       = unaliased,
        description = "the number tau, mathematical constant":
            newFloating(TAU)
            

#=======================================
# Add Library
#=======================================

Libraries.add(defineSymbols)<|MERGE_RESOLUTION|>--- conflicted
+++ resolved
@@ -50,14 +50,6 @@
 #=======================================
 # Methods
 #=======================================
-
-<<<<<<< HEAD
-# TODO(Numbers) add `tau` constant
-#  labels:library, new feature
-=======
-# TODO(Numbers) add support to `:rational`to necessary functions
-#   labels:library, new feature, open discussion
->>>>>>> 9e48b263
  
 proc defineSymbols*() =
 
