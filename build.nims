#!/usr/bin/env nim
######################################################
# Arturo
# Programming Language + Bytecode VM compiler
# (c) 2019-2023 Yanis Zafirópulos
#
# @file: build.nims
######################################################
# initial conversion to NimScript thanks to:
# - Patrick (skydive241@gmx.de)

# TODO(build.nims) General cleanup needed
#  labels: installer, enhancement, cleanup

#=======================================
# Libraries
#=======================================

import os, parseopt, sequtils
import strformat, strutils, tables

import src/helpers/terminal

#=======================================
# Initialize globals
#=======================================

mode = ScriptMode.Silent
NoColors = hostOS == "windows"

#=======================================
# Constants
#=======================================

let
    # terminal color aliases
    RED*        = fg(redColor)
    GREEN*      = bold(greenColor)
    BLUE*       = fg(blueColor)
    MAGENTA*    = fg(magentaColor)
    CYAN*       = fg(cyanColor)
    GRAY*       = fg(grayColor)
    CLEAR*      = resetColor()
    BOLD*       = bold()

    # paths
    ROOT_DIR        = r"{getHomeDir()}.arturo".fmt
    TARGET_DIR      = r"{ROOT_DIR}/bin".fmt
    TARGET_LIB      = r"{ROOT_DIR}/lib".fmt
    TARGET_STORES   = r"{ROOT_DIR}/stores".fmt
    MAIN            = r"src/arturo.nim"

    # configuration options
    OPTIONS = {
        "arm"               : "--cpu:arm -d:bit32",
        "arm64"             : "--cpu:arm64 --gcc.path:/usr/bin --gcc.exe:aarch64-linux-gnu-gcc --gcc.linkerexe:aarch64-linux-gnu-gcc",
        "debug"             : "-d:DEBUG --debugger:on --debuginfo --linedir:on",
        "dev"               : "--embedsrc:on -d:DEV --listCmd",
        "docgen"            : "-d:DOCGEN",
        "dontcompress"      : "",
        "dontinstall"       : "",
        "full"              : "-d:ssl",
        "log"               : "",
        "memprofile"        : "-d:PROFILE --profiler:off --stackTrace:on --d:memProfiler",
        "mini"              : "",
        "noasciidecode"     : "-d:NOASCIIDECODE",
        "noclipboard"       : "-d:NOCLIPBOARD",
        "nodev"             : "",
        "nodialogs"         : "-d:NODIALOGS",
        "noerrorlines"      : "-d:NOERRORLINES",
        "nogmp"             : "-d:NOGMP",
        "noparsers"         : "-d:NOPARSERS",
        "nosqlite"          : "-d:NOSQLITE",
        "nowebview"         : "-d:NOWEBVIEW",
        "optimized"         : "-d:OPTIMIZED",
        "profile"           : "-d:PROFILE --profiler:on --stackTrace:on",
        "profilenative"     : "--debugger:native",
        "profiler"          : "-d:PROFILER --profiler:on --stackTrace:on",
        "release"           : (when hostOS=="windows": "-d:strip" else: "-d:strip --passC:'-flto' --passL:'-flto'"),
        "safe"              : "-d:SAFE",
        "vcc"               : "",
        "web"               : "--verbosity:3 -d:WEB",
        "x86"               : "--cpu:i386 -d:bit32 " & (when defined(gcc): "--passC:'-m32' --passL:'-m32'" else: ""),  
        "amd64"             : ""
    }.toTable

#=======================================
# Variables
#=======================================

var
    BINARY              = "bin/arturo"
    TARGET_FILE         = toExe(r"{TARGET_DIR}/arturo".fmt)
    COMPILER            = "c"
    COMPRESS            = true
    INSTALL             = true
    PRINT_LOG           = false
    RUN_UNIT_TESTS      = false
    FOR_WEB             = false
    IS_DEV              = false 
    MODE                = ""       

<<<<<<< HEAD
    FLAGS*              = "--verbosity:1 --hints:on --hint:ProcessingStmt:off --hint:XCannotRaiseY:off --warning:CastSizes:off --warning:GcUnsafe:off --warning:ProveField:off --warning:ProveInit:off --warning:Uninit:off --warning:BareExcept:off " & 
=======
    FLAGS*              = "--verbosity:1 --hints:on --hint:ProcessingStmt:off --hint:XCannotRaiseY:off --warning:GcUnsafe:off --warning:CastSizes:off --warning:ProveInit:off --warning:ProveField:off --warning:Uninit:off --warning:BareExcept:off " & 
>>>>>>> 512c3fe0
                          "--skipUserCfg:on --colors:off -d:danger " &
                          "--panics:off --threads:off --mm:orc -d:useMalloc --checks:off " &
                          "--cincludes:extras --opt:speed --nimcache:.cache " & (when hostOS != "windows": "--passL:'-pthread' " else: " ") &
                          "--path:src "
    CONFIG              ="@full"

    ARGS: seq[string]   = @[] 

#=======================================
# Forward declarations
#=======================================

proc getShellRc*(): string

#=======================================
# Output
#=======================================

proc showLogo*() =
    echo r"====================================================================={GREEN}".fmt
    echo r"                               _                                     "
    echo r"                              | |                                    "
    echo r"                     __ _ _ __| |_ _   _ _ __ ___                    "
    echo r"                    / _` | '__| __| | | | '__/ _ \                   "
    echo r"                   | (_| | |  | |_| |_| | | | (_) |                  "
    echo r"                    \__,_|_|   \__|\__,_|_|  \___/                   "
    echo r"{CLEAR}{BOLD}                                                        ".fmt
    echo r"                     Arturo Programming Language{CLEAR}              ".fmt
    echo r"                      (c)2023 Yanis Zafirópulos                      "
    echo r"                                                                     "

proc showHeader*(title: string) = 
    echo r"====================================================================="
    echo r" ► {title.toUpperAscii()}                                            ".fmt
    echo r"====================================================================="

proc section*(title: string) =
    echo r"{CLEAR}".fmt
    echo r"--------------------------------------------"
    echo r" {MAGENTA}●{CLEAR} {title}".fmt
    echo r"--------------------------------------------"

proc showFooter*() =
    echo r"{CLEAR}".fmt
    echo r"====================================================================="
    echo r" {MAGENTA}●{CLEAR}{GREEN} Awesome!{CLEAR}".fmt
    echo r"====================================================================="
    echo r"   Arturo has been successfully built & installed!"
    if hostOS != "windows":
        echo r""
        echo r"   To be able to run it,"
        echo r"   first make sure its in your $PATH:"
        echo r""
        echo r"          export PATH=$HOME/.arturo/bin:$PATH"
        echo r""
        echo r"   and add it to your {getShellRc()},".fmt
        echo r"   so that it's set automatically every time."
    echo r""
    echo r"   Rock on! :)"
    echo r"====================================================================="
    echo r"{CLEAR}".fmt

proc showEnvironment*() =
    section "Checking environment..."

    echo "{GRAY}   os: {hostOS}".fmt
    echo "   compiler: Nim v{NimVersion}{CLEAR}".fmt

proc showBuildInfo*() =
    section "Building..."

    echo "{GRAY}   version: ".fmt & staticRead("version/version") & " b/" & staticRead("version/build")
    echo "   config: {CONFIG}{CLEAR}".fmt

    if IS_DEV or PRINT_LOG:
        echo "{GRAY}   flags: {FLAGS}{CLEAR}".fmt

#=======================================
# Helpers
#=======================================
# TODO(build.nims) JavaScript compression not working correctly
#  labels: web,bug
proc recompressJS*(jsFile: string) =
    let outputFile = jsFile #.replace(".min.js", ".final.min.js")
    var js = readFile(jsFile)

    # replace Field0, Field1, etc with F0, F1, etc
    js = js.replaceWord("Field0", "F0")
           .replaceWord("Field1", "F1")
           .replaceWord("Field2", "F2")
           .replaceWord("Field3", "F3")

    # replace redundant error messages
    js = js.multiReplace(
        ("field '", ""),
        ("' is not accessible for type '", ""),
        ("' using ", ""),
        ("'kind = ", ""),
        ("'iKind = ", ""),
        ("'tpKind = ", ""),
        ("'fnKind = ", "")
    )

    # replace other more-verbose identifiers
    # js = js.multiReplace(
    #     ("Stack_1660944389", "STA"),
    #     #("finalizer", "FIN"),
    #     # ("counter", "COU"),
    #     # ("tpKindValue", "TKDV"),
    #     # ("tpKind", "TKD"),
    #     # ("iKindValue", "IKDV"),
    #     # ("iKind", "IKD"),
    #     # ("fnKindValue", "FKDV"),
    #     # ("fnKind", "FKD"),
    #     # ("dbKindValue", "DKDV"),
    #     # ("dbKind", "DKD"),
    #     # ("offsetBase", "OFFB"),
    #     # ("offset", "OFF")
    # )

    writeFile(outputFile, js)

proc getShellRc*(): string =
    # will only be called on non-Windows systems -
    # are there any more shells that are not taken into account?
    let (output, _) = gorgeEx("echo $SHELL")
    case output:
        of "/bin/zsh":
            result = "~/.zshrc"
        of "/bin/bash":
            result = "~/.bashrc or ~/.profile"
        of "/bin/sh":
            result = "~/.profile"
        else:
            result = "~/.profile"

proc miniBuild*() =
    # all the necessary "modes" for mini builds
    for k in [
        "noasciidecode", 
        "noclipboard",
        "nodialogs",
        "nogmp", 
        "noparsers", 
        "nosqlite", 
        "nowebview"
    ]:
        FLAGS = "{FLAGS} {OPTIONS[k]}".fmt

    # plus, shrinking + the MINI flag
    FLAGS = FLAGS & " -d:MINI"
    if hostOS=="freebsd" or hostOS=="openbsd" or hostOS=="netbsd":
        FLAGS = FLAGS & " --verbosity:3 "

proc compressBinary() =
    if COMPRESS:
        section "Post-processing..."

        echo r"{GRAY}   compressing binary...{CLEAR}".fmt
        if FOR_WEB:
            let minBin = BINARY.replace(".js",".min.js")
            let (_, code) = gorgeEx r"uglifyjs {BINARY} -c -m ""toplevel,reserved=['A$']"" -c -o {minBin}".fmt
            if code!=0:
                echo "{RED}   uglifyjs: 3rd-party tool not available{CLEAR}".fmt
            else:
                recompressJS(minBin)
        else:
            discard
        # TODO(build.nims) Check & fix upx-based compression on Linux
        #  right now, especially on Linux, `upx` seems to be destroying the final binary
        #  labels: bug, enhancement, linux, installer
        
        #     let upx = "upx"

        #     let (_, code) = gorgeEx r"{upx} -q {toExe(BINARY)}".fmt
        #     if code!=0:
        #         echo "{RED}   upx: 3rd-party tool not available{CLEAR}".fmt

proc verifyDirectories*() =
    echo "{GRAY}   setting up directories...".fmt
    # create target dirs recursively, if they don't exist
    mkdir TARGET_DIR
    mkdir TARGET_LIB
    mkdir TARGET_STORES

proc updateBuild*() =
    # will only be called in DEV mode -
    # basically, increment the build number by one and perform a git commit
    writeFile("version/build", $(readFile("version/build").strip.parseInt + 1))
    let (output, _) = gorgeEx r"git commit -m 'build update' version/build".fmt
    for ln in output.split("\n"):
        echo "{GRAY}   ".fmt & ln.strip() & "{CLEAR}".fmt

proc compile*(footer=false): int =
    var outp = ""
    var res = 0

    # use VCC for non-MINI Windows builds
    if (hostOS=="windows" and not FLAGS.contains("NOWEBVIEW") and IS_DEV):
        let (_,_) = gorgeEx "src\\extras\\webview\\deps\\build.bat"

    # if hostOS=="windows":
    #     FLAGS = """{FLAGS} --passL:"-static """.fmt & staticExec("pkg-config --libs-only-L libcrypto").strip() & """ -lcrypto -Bdynamic" """.fmt
    #     echo FLAGS
    when defined(windows):
        FLAGS = """{FLAGS}  --passL:"-static-libstdc++ -static-libgcc -Wl,-Bstatic -lstdc++ -Wl,-Bdynamic" --gcc.linkerexe="g++"""".fmt
    else:
        FLAGS = """{FLAGS} --passL:"-lm"""".fmt
    # let's go for it
    if IS_DEV or PRINT_LOG:
        # if we're in dev mode we don't really care about the success/failure of the process -
        # I guess we'll see it in front of us
        echo "{GRAY}".fmt
        try:
            exec "nim {COMPILER} {FLAGS} -o:{toExe(BINARY)} {MAIN}".fmt
        except:
            echo r"{RED}  CRASHED!!!{CLEAR}".fmt
            res = QuitFailure
    else:
        # but when it's running e.g. as a CI build,
        # we most definitely want it a) to be silent, b) to capture the exit code
        (outp, res) = gorgeEx "nim {COMPILER} {FLAGS} -o:{toExe(BINARY)} {MAIN}".fmt

    return res

proc installAll*() =
    if INSTALL and not FOR_WEB:
        section "Installing..."

        verifyDirectories()
        echo "   copying files..."
        cpFile(toExe(BINARY), TARGET_FILE)
        if hostOS != "windows":
            exec(r"chmod +x {TARGET_FILE}".fmt)
        else:
            cpFile("src\\extras\\webview\\deps\\dlls\\x64\\webview.dll","bin\\webview.dll")
            cpFile("src\\extras\\webview\\deps\\dlls\\x64\\WebView2Loader.dll","bin\\WebView2Loader.dll")
        echo "   deployed to: {ROOT_DIR}{CLEAR}".fmt

#=======================================
# Methods
#=======================================

proc buildArturo*() =
    showHeader "install"
    
    # if the one who's building is some guy going back the nick "drkameleon" -
    # who might that be ?! - then it's a DEV build
    if IS_DEV:
        section "Updating build..."
        updateBuild()
        FLAGS = FLAGS & " " & OPTIONS["dev"]

    # show environment & build info
    showEnvironment()
    showBuildInfo()

    if (let cd = compile(footer=true); cd != 0):
        quit(cd)

    compressBinary()

    installAll()

    showFooter()

proc buildPackage*() =
    showHeader "package"

    let package = ARGS[0]

    # generate portable data
    section "Processing data..."

    writeFile("{package}.data.json".fmt, staticExec(r"arturo --package-info {package}.art".fmt))
    echo "{GRAY}   written to: {package}.data.json{CLEAR}".fmt

    # set up environment
    section "Setting up options..."

    putEnv("PORTABLE_INPUT", "{package}.art".fmt)
    putEnv("PORTABLE_DATA", "{package}.data.json".fmt)

    echo "{GRAY}   done".fmt

    # show environment & build info
    showEnvironment()
    showBuildInfo()

    echo "{GRAY}".fmt
        
    BINARY="{package}".fmt
    FLAGS="{FLAGS} --forceBuild:on --opt:size -d:NOERRORLINES -d:PORTABLE".fmt
    echo r"{GRAY}FLAGS: {FLAGS}".fmt
    echo r""

    echo "{GRAY}".fmt

    if (let cd = compile(footer=false); cd != 0):
        quit(cd)
        
    # clean up
    rmFile(r"{package}.data.json".fmt)

    echo "{CLEAR}".fmt

proc buildDocs*() =
    showHeader "docs"

    section "Generating documentation..."
    exec(r"nim doc --project --index:on --outdir:dev-docs {FLAGS} src/arturo.nim".fmt)
    exec(r"nim buildIndex -o:dev-docs/theindex.html dev-docs")

proc performTests*() =
    showHeader "test"
    try:
        exec r"{TARGET_FILE} ./tools/tester.art".fmt
    except:
        try: 
            exec r"{toExe(BINARY)} ./tools/tester.art".fmt
        except:
            quit(QuitFailure)

proc performBenchmarks*() = 
    showHeader "benchmark"
    try:
        exec r"{TARGET_FILE} ./tools/benchmarker.art".fmt
    except:
        try: 
            exec r"{toExe(BINARY)} ./tools/benchmarker.art".fmt
        except:
            quit(QuitFailure)

proc showHelp*(error=false, errorMsg="") =
    if error:
        showHeader("Error")
        echo r"{RED}".fmt
        echo r" " & errorMsg
        echo r" Please choose one of the ones below:"
        echo r"{CLEAR}".fmt
    else:
        showHeader("Help")

    echo r" install              : Build arturo and install executable"
    echo r"      mini            : Build MINI version (optional)"
    echo r"      web             : Build Web/JS version (optional)"
    echo r""
    echo r" package <script>     : Package arturo app and build executable"
    echo r""
    echo r" test                 : Run test suite"
    echo r" benchmark            : Run benchmark suite"
    echo r""
    echo r" help                 : Show this help screen"
    echo r""
    echo r"---------------------------------------------------------------------"
    echo r" ✼ Example:"
    echo r"---------------------------------------------------------------------"
    echo r""
    echo r" ./build.nims install         -> to build & install the full version "
    echo r" ./build.nims install mini    -> to build & install the mini version "
    echo r" ./build.nims package script  -> to package your <script>.art app    "
    echo r""

    if error:
        quit(QuitFailure)

#=======================================
# Main
#=======================================

# check environment
let userName = if hostOS == "windows": getEnv("USERNAME") else: staticExec("whoami")
IS_DEV = userName == "drkameleon"

# parse command line
var p = initOptParser("") 
while true:
    p.next()

    case p.kind:
        of cmdArgument:
            if p.key in ["install", "package", "docs", "test", "benchmark", "help"]:
                if MODE == "":
                    MODE = p.key
                else:
                    showLogo()
                    showHelp(error=true, errorMsg="Multiple operations specified!")
            else:
                if p.key notin ["e", "./build.nims", "build.nims", "build"]:
                    if OPTIONS.hasKey(p.key):
                        FLAGS = "{FLAGS} {OPTIONS[p.key]}".fmt
                        case p.key:
                            of "debug":
                                COMPRESS = false
                            of "dev":
                                IS_DEV = true
                            of "dontcompress":
                                COMPRESS = false
                            of "dontinstall":
                                INSTALL = false
                            of "log":
                                PRINT_LOG = true
                            of "mini":
                                miniBuild()
                                CONFIG = "@mini"
                            of "nodev":
                                IS_DEV = false
                            of "web":
                                miniBuild()
                                FOR_WEB = true
                                COMPILER = "js"
                                BINARY = r"{BINARY}.js".fmt
                                CONFIG = "@web"
                            else:
                                discard
                    else:
                        ARGS.add(p.key)
        of cmdShortOption, cmdLongOption:   
            if p.key=="as":
                BINARY = "bin/" & p.val
                TARGET_FILE = toExe(r"{TARGET_DIR}/{p.val}".fmt)
            else:
                if p.key != "hints":
                    showLogo()
                    showHelp(error=true, errorMsg="Erroneous argument supplied!")
        of cmdEnd: 
            break

if CONFIG == "@full":
    FLAGS = FLAGS & " " & OPTIONS["full"]

# show our log anyway
showLogo()

# process accordingly
try:
    case MODE:
        of "install"    :   buildArturo()
        of "package"    :   buildPackage()
        of "docs"       :   buildDocs()
        of "test"       :   performTests()
        of "benchmark"  :   performBenchmarks()
        of "help"       :   showHelp()
        of ""           :   showHelp(error=true, errorMsg=r"No operation specified.")
        else            :   showHelp(error=true, errorMsg=r"Not a valid operation: {MODE}".fmt)
except:
    quit(QuitFailure)

#=======================================
# This is the end,
# my only friend, the end...
#=======================================<|MERGE_RESOLUTION|>--- conflicted
+++ resolved
@@ -100,13 +100,9 @@
     IS_DEV              = false 
     MODE                = ""       
 
-<<<<<<< HEAD
-    FLAGS*              = "--verbosity:1 --hints:on --hint:ProcessingStmt:off --hint:XCannotRaiseY:off --warning:CastSizes:off --warning:GcUnsafe:off --warning:ProveField:off --warning:ProveInit:off --warning:Uninit:off --warning:BareExcept:off " & 
-=======
     FLAGS*              = "--verbosity:1 --hints:on --hint:ProcessingStmt:off --hint:XCannotRaiseY:off --warning:GcUnsafe:off --warning:CastSizes:off --warning:ProveInit:off --warning:ProveField:off --warning:Uninit:off --warning:BareExcept:off " & 
->>>>>>> 512c3fe0
                           "--skipUserCfg:on --colors:off -d:danger " &
-                          "--panics:off --threads:off --mm:orc -d:useMalloc --checks:off " &
+                          "--panics:off --mm:orc -d:useMalloc --checks:off " &
                           "--cincludes:extras --opt:speed --nimcache:.cache " & (when hostOS != "windows": "--passL:'-pthread' " else: " ") &
                           "--path:src "
     CONFIG              ="@full"
