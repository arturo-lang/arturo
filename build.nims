#!/usr/bin/env nim
######################################################
# Arturo
# Programming Language + Bytecode VM compiler
# (c) 2019-2022 Yanis Zafirópulos
#
# @file: build.nims
######################################################
# initial conversion to NimScript thanks to:
# - Patrick (skydive241@gmx.de)

#=======================================
# Libraries
#=======================================

import os, parseopt,sequtils
import strformat, strutils, tables

import src/helpers/terminal

#=======================================
# Initialize globals
#=======================================

mode = ScriptMode.Silent
NoColors = hostOS == "windows"

#=======================================
# Constants
#=======================================

let
    # terminal color aliases
    RED*        = fg(redColor)
    GREEN*      = bold(greenColor)
    BLUE*       = fg(blueColor)
    MAGENTA*    = fg(magentaColor)
    CYAN*       = fg(cyanColor)
    GRAY*       = fg(grayColor)
    CLEAR*      = resetColor()
    BOLD*       = bold()

    # paths
    ROOT_DIR    = r"{getHomeDir()}.arturo".fmt
    TARGET_DIR  = r"{ROOT_DIR}/bin".fmt
    TARGET_FILE = toExe(r"{TARGET_DIR}/arturo".fmt)
    TARGET_LIB  = r"{ROOT_DIR}/lib".fmt
    MAIN        = r"src/arturo.nim"

    # configuration options
    OPTIONS = {
        "arm"               : "--cpu:arm",
        "arm64"             : "--cpu:arm64 --gcc.path:/usr/bin --gcc.exe:aarch64-linux-gnu-gcc --gcc.linkerexe:aarch64-linux-gnu-gcc",
        "debug"             : "-d:DEBUG --debugger:on --debuginfo --linedir:on",
        "dev"               : "--embedsrc:on -d:DEV --listCmd --verbosity:1 --hints:on",
        "dontcompress"      : "",
        "dontinstall"       : "",
        "full"              : "",
        "log"               : "",
        "mini"              : "",
        "noasciidecode"     : "-d:NOASCIIDECODE",
        "noclipboard"       : "-d:NOCLIPBOARD",
        "nodev"             : "",
        "nodialogs"         : "-d:NODIALOGS",
        "noexamples"        : "-d:NOEXAMPLES",
        "nogmp"             : "-d:NOGMP",
        "noparsers"         : "-d:NOPARSERS",
        "nosqlite"          : "-d:NOSQLITE",
        "nounzip"           : "-d:NOUNZIP",
        "nowebview"         : "-d:NOWEBVIEW",
        "profile"           : "-d:PROFILE --profiler:on --stackTrace:on",
        "release"           : "--passC:'-flto'",
        "safe"              : "-d:SAFE",
        "vcc"               : "",
        "verbose"           : "-d:VERBOSE",
        "web"               : "--verbosity:3 -d:WEB"
    }.toTable

#=======================================
# Variables
#=======================================

var
    BINARY              = "bin/arturo"
    COMPILER            = "c"
    COMPRESS            = true
    INSTALL             = true
    PRINT_LOG           = false
    RUN_UNIT_TESTS      = false
    FOR_WEB             = false
    IS_DEV              = false     
    USE_VCC             = false
    MODE                = ""       

    FLAGS*              = "--skipUserCfg:on --skipProjCfg:on --skipParentCfg:on --colors:off -d:release -d:danger " &
                          "--panics:off --mm:orc --checks:off --overflowChecks:on " &
                          "-d:ssl --cincludes:extras --nimcache:.cache " & 
<<<<<<< HEAD
                          "--embedsrc:on --path:src --opt:speed"
=======
                          "--path:src --opt:speed"
>>>>>>> 23efa3eb
    CONFIG              ="@full"

    ARGS: seq[string]   = @[] 

#=======================================
# Forward declarations
#=======================================

proc getShellRc*(): string

#=======================================
# Output
#=======================================

proc showLogo*() =
    echo r"====================================================================={GREEN}".fmt
    echo r"                               _                                     "
    echo r"                              | |                                    "
    echo r"                     __ _ _ __| |_ _   _ _ __ ___                    "
    echo r"                    / _` | '__| __| | | | '__/ _ \                   "
    echo r"                   | (_| | |  | |_| |_| | | | (_) |                  "
    echo r"                    \__,_|_|   \__|\__,_|_|  \___/                   "
    echo r"{CLEAR}{BOLD}                                                        ".fmt
    echo r"                     Arturo Programming Language{CLEAR}              ".fmt
    echo r"                      (c)2022 Yanis Zafirópulos                      "
    echo r"                                                                     "

proc showHeader*(title: string) = 
    echo r"====================================================================="
    echo r" ► {title.toUpperAscii()}                                            ".fmt
    echo r"====================================================================="

proc section*(title: string) =
    echo r"{CLEAR}".fmt
    echo r"--------------------------------------------"
    echo r" {MAGENTA}●{CLEAR} {title}".fmt
    echo r"--------------------------------------------"

proc showFooter*() =
    echo r"{CLEAR}".fmt
    echo r"====================================================================="
    echo r" {MAGENTA}●{CLEAR}{GREEN} Awesome!{CLEAR}".fmt
    echo r"====================================================================="
    echo r"   Arturo has been successfully built & installed!"
    if hostOS != "windows":
        echo r""
        echo r"   To be able to run it,"
        echo r"   first make sure its in your $PATH:"
        echo r""
        echo r"          export PATH=$HOME/.arturo/bin:$PATH"
        echo r""
        echo r"   and add it to your {getShellRc()},".fmt
        echo r"   so that it's set automatically every time."
    echo r""
    echo r"   Rock on! :)"
    echo r"====================================================================="
    echo r"{CLEAR}".fmt

proc showEnvironment*() =
    section "Checking environment..."

    echo "{GRAY}   os: {hostOS}".fmt
    echo "   compiler: Nim v{NimVersion}{CLEAR}".fmt

proc showBuildInfo*() =
    section "Building..."

    echo "{GRAY}   version: ".fmt & staticRead("version/version") & " b/" & staticRead("version/build")
    echo "   config: {CONFIG}{CLEAR}".fmt

    if IS_DEV or PRINT_LOG:
        echo "{GRAY}   flags: {FLAGS}{CLEAR}".fmt

#=======================================
# Helpers
#=======================================

proc recompressJS*(jsFile: string) =
    let outputFile = jsFile #.replace(".min.js", ".final.min.js")
    var js = readFile(jsFile)

    # replace Field0, Field1, etc with F0, F1, etc
    js = js.replaceWord("Field0", "F0")
           .replaceWord("Field1", "F1")
           .replaceWord("Field2", "F2")
           .replaceWord("Field3", "F3")

    # replace redundant error messages
    js = js.multiReplace(
        ("field '", ""),
        ("' is not accessible for type '", ""),
        ("' using ", ""),
        ("'kind = ", ""),
        ("'iKind = ", ""),
        ("'tpKind = ", ""),
        ("'fnKind = ", "")
    )

    # replace other more-verbose identifiers
    js = js.multiReplace(
        ("Stack_1660944389", "STA"),
        ("finalizer", "FIN"),
        ("counter", "COU"),
        ("tpKindValue", "TKDV"),
        ("tpKind", "TKD"),
        ("iKindValue", "IKDV"),
        ("iKind", "IKD"),
        ("fnKindValue", "FKDV"),
        ("fnKind", "FKD"),
        ("dbKindValue", "DKDV"),
        ("dbKind", "DKD"),
        ("offsetBase", "OFFB"),
        ("offset", "OFF")
    )

    writeFile(outputFile, js)

proc getShellRc*(): string =
    # will only be called on non-Windows systems -
    # are there any more shells that are not taken into account?
    let (output, _) = gorgeEx("echo $SHELL")
    case output:
        of "/bin/zsh":
            result = "~/.zshrc"
        of "/bin/bash":
            result = "~/.bashrc or ~/.profile"
        of "/bin/sh":
            result = "~/.profile"
        else:
            result = "~/.profile"

proc miniBuild*() =
    # all the necessary "modes" for mini builds
    for k in [
        "noasciidecode", 
        "noclipboard",
        "nodialogs",
        "noexamples", 
        "nogmp", 
        "noparsers", 
        "nosqlite", 
        "nounzip", 
        "nowebview"
    ]:
        FLAGS = "{FLAGS} {OPTIONS[k]}".fmt

    # plus, shrinking + the MINI flag
    FLAGS = FLAGS.replace("--opt:speed ","") & " --opt:size -d:MINI"

proc compressBinary() =
    if COMPRESS:
        section "Post-processing..."

        echo r"{GRAY}   compressing binary...{CLEAR}".fmt
        if FOR_WEB:
            let minBin = BINARY.replace(".js",".min.js")
            let (_, code) = gorgeEx r"uglifyjs {BINARY} -c -m ""toplevel,reserved=['A$']"" -c -o {minBin}".fmt
            if code!=0:
                echo "{RED}   uglifyjs: 3rd-party tool not available{CLEAR}".fmt
            else:
                recompressJS(minBin)
        else:
            discard
        # TODO(build.nims) Check compression
        #  right now, especially on Linux, `upx` seems to be destroying the final binary
        # labels: bug, enhancement, installer
        
        #     let upx = "upx"

        #     let (_, code) = gorgeEx r"{upx} -q {toExe(BINARY)}".fmt
        #     if code!=0:
        #         echo "{RED}   upx: 3rd-party tool not available{CLEAR}".fmt

proc verifyDirectories*() =
    echo "{GRAY}   setting up directories...".fmt
    # create target dirs recursively, if they don't exist
    mkdir TARGET_DIR
    mkdir TARGET_LIB

proc updateBuild*() =
    # will only be called in DEV mode -
    # basically, increment the build number by one and perform a git commit
    writeFile("version/build", $(readFile("version/build").strip.parseInt + 1))
    let (output, _) = gorgeEx r"git commit -m 'build update' version/build".fmt
    for ln in output.split("\n"):
        echo "{GRAY}   ".fmt & ln.strip() & "{CLEAR}".fmt

proc compile*(footer=false): int =
    var outp = ""
    var res = 0

    # use VCC for non-MINI Windows builds
    if (hostOS=="windows" and COMPILER=="c" and not FLAGS.contains("NOWEBVIEW")) or USE_VCC:
        COMPILER = "cpp --cc:vcc ".fmt
        FLAGS = "{FLAGS} -d:NOGMP -d:USE_NIM_MARKDOWN -d:NOWEBVIEW -d:MINI --exceptions:cpp".fmt
        USE_VCC = true

    if USE_VCC:
        FLAGS = "{FLAGS} --passC:/O2".fmt
    else:
        FLAGS = "{FLAGS} --passC:-O3".fmt

    # let's go for it
    if IS_DEV or PRINT_LOG:
        # if we're in dev mode we don't really care about the success/failure of the process -
        # I guess we'll see it in front of us
        echo "{GRAY}".fmt
        try:
            exec "nim {COMPILER} {FLAGS} -o:{toExe(BINARY)} {MAIN}".fmt
        except:
            echo r"{RED}  CRASHED!!!{CLEAR}".fmt
            res = QuitFailure
    else:
        # but when it's running e.g. as a CI build,
        # we most definitely want it a) to be silent, b) to capture the exit code
        (outp, res) = gorgeEx "nim {COMPILER} {FLAGS} -o:{toExe(BINARY)} {MAIN}".fmt

    return res

proc installAll*() =
    if INSTALL and not FOR_WEB:
        section "Installing..."

        verifyDirectories()
        echo "   copying files..."
        cpFile(toExe(BINARY), TARGET_FILE)
        if hostOS != "windows":
            exec(r"chmod +x {TARGET_FILE}".fmt)
        echo "   deployed to: {ROOT_DIR}{CLEAR}".fmt

#=======================================
# Methods
#=======================================

proc buildArturo*() =
    showHeader "install"
    
    # if the one who's building is some guy going back the nick "drkameleon" -
    # who might that be ?! - then it's a DEV build
    if IS_DEV:
        section "Updating build..."
        updateBuild()
        FLAGS = FLAGS & " " & OPTIONS["dev"]

    # show environment & build info
    showEnvironment()
    showBuildInfo()

    if (let cd = compile(footer=true); cd != 0):
        quit(cd)

    compressBinary()

    installAll()

    showFooter()

proc buildPackage*() =
    showHeader "package"

    let package = ARGS[0]

    # generate portable data
    section "Processing data..."

    writeFile("{package}.data.json".fmt, staticExec(r"arturo --package-info {package}.art".fmt))
    echo "{GRAY}   written to: {package}.data.json{CLEAR}".fmt

    # set up environment
    section "Setting up options..."

    putEnv("PORTABLE_INPUT", "{package}.art".fmt)
    putEnv("PORTABLE_DATA", "{package}.data.json".fmt)

    echo "{GRAY}   done".fmt

    # show environment & build info
    showEnvironment()
    showBuildInfo()

    echo "{GRAY}".fmt
        
    BINARY="{package}".fmt
    FLAGS="{FLAGS} --forceBuild:on --opt:size -d:NOEXAMPLES -d:NOERRORLINES -d:PORTABLE".fmt
    echo r"{GRAY}FLAGS: {FLAGS}".fmt
    echo r""

    echo "{GRAY}".fmt

    if (let cd = compile(footer=false); cd != 0):
        quit(cd)
        
    # clean up
    rmFile(r"{package}.data.json".fmt)

    echo "{CLEAR}".fmt

proc performTests*() =
    showHeader "test"
    try:
        exec r"{TARGET_FILE} ./tools/tester.art".fmt
    except:
        try: 
            exec r"{toExe(BINARY)} ./tools/tester.art".fmt
        except:
            quit(QuitFailure)

proc performBenchmarks*() = 
    showHeader "benchmark"
    try:
        exec r"{TARGET_FILE} ./tools/benchmarker.art".fmt
    except:
        try: 
            exec r"{toExe(BINARY)} ./tools/benchmarker.art".fmt
        except:
            quit(QuitFailure)

proc showHelp*(error=false, errorMsg="") =
    if error:
        showHeader("Error")
        echo r"{RED}".fmt
        echo r" " & errorMsg
        echo r" Please choose one of the ones below:"
        echo r"{CLEAR}".fmt
    else:
        showHeader("Help")

    echo r" install              : Build arturo and install executable"
    echo r"      mini            : Build MINI version (optional)"
    echo r"      web             : Build Web/JS version (optional)"
    echo r""
    echo r" package <script>     : Package arturo app and build executable"
    echo r""
    echo r" test                 : Run test suite"
    echo r" benchmark            : Run benchmark suite"
    echo r""
    echo r" help                 : Show this help screen"
    echo r""
    echo r"---------------------------------------------------------------------"
    echo r" ✼ Example:"
    echo r"---------------------------------------------------------------------"
    echo r""
    echo r" ./build.nims install         -> to build & install the full version "
    echo r" ./build.nims install mini    -> to build & install the mini version "
    echo r" ./build.nims package script  -> to package your <script>.art app    "
    echo r""

    if error:
        quit(QuitFailure)

#=======================================
# Main
#=======================================

# check environment
let userName = if hostOS == "windows": getEnv("USERNAME") else: staticExec("whoami")
IS_DEV = userName == "drkameleon"

# parse command line
var p = initOptParser("") 
while true:
    p.next()

    case p.kind:
        of cmdArgument:
            if p.key in ["install", "package", "test", "benchmark", "help"]:
                if MODE == "":
                    MODE = p.key
                else:
                    showLogo()
                    showHelp(error=true, errorMsg="Multiple operations specified!")
            else:
                if p.key notin ["e", "./build.nims", "build.nims", "build"]:
                    if OPTIONS.hasKey(p.key):
                        FLAGS = "{FLAGS} {OPTIONS[p.key]}".fmt
                        case p.key:
                            of "debug":
                                COMPRESS = false
                            of "dev":
                                IS_DEV = true
                            of "dontcompress":
                                COMPRESS = false
                            of "dontinstall":
                                INSTALL = false
                            of "log":
                                PRINT_LOG = true
                            of "mini":
                                miniBuild()
                                CONFIG = "@mini"
                            of "nodev":
                                IS_DEV = false
                            of "vcc":
                                USE_VCC = true
                            of "web":
                                miniBuild()
                                FOR_WEB = true
                                COMPILER = "js"
                                BINARY = r"{BINARY}.js".fmt
                                CONFIG = "@web"
                            else:
                                discard
                    else:
                        ARGS.add(p.key)
        of cmdShortOption, cmdLongOption:   
            if p.key != "hints":
                showLogo()
                showHelp(error=true, errorMsg="Erroneous argument supplied!")
        of cmdEnd: 
            break

# show our log anyway
showLogo()

# process accordingly
try:
    case MODE:
        of "install"    :   buildArturo()
        of "package"    :   buildPackage()
        of "test"       :   performTests()
        of "benchmark"  :   performBenchmarks()
        of "help"       :   showHelp()
        of ""           :   showHelp(error=true, errorMsg=r"No operation specified.")
        else            :   showHelp(error=true, errorMsg=r"Not a valid operation: {MODE}".fmt)
except:
    quit(QuitFailure)

#=======================================
# This is the end,
# my only friend, the end...
#=======================================<|MERGE_RESOLUTION|>--- conflicted
+++ resolved
@@ -95,11 +95,7 @@
     FLAGS*              = "--skipUserCfg:on --skipProjCfg:on --skipParentCfg:on --colors:off -d:release -d:danger " &
                           "--panics:off --mm:orc --checks:off --overflowChecks:on " &
                           "-d:ssl --cincludes:extras --nimcache:.cache " & 
-<<<<<<< HEAD
-                          "--embedsrc:on --path:src --opt:speed"
-=======
                           "--path:src --opt:speed"
->>>>>>> 23efa3eb
     CONFIG              ="@full"
 
     ARGS: seq[string]   = @[] 
